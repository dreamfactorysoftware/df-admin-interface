/* You can add global styles to this file, and also import other style files */

html,
body {
  height: 100%;
}
body {
  margin: 0;
  font-family: Roboto, 'Helvetica Neue', sans-serif;
}
<<<<<<< HEAD
.flex-col {
  display: flex;
  flex-direction: column;
}

.user-management-card {
  position: relative;
  padding: 16px 16px;
  margin: 70px auto 0;
  min-width: 300px;
  max-width: 445px;
  mat-card-header {
    padding-bottom: 16px;
  }
  mat-card-content {
    padding-top: 16px;
  }
  mat-form-field,
  button {
    width: 100%;
  }
  .action-links {
    display: flex;
    justify-content: flex-end;
  }
=======

.action-bar {
  display: flex;
  flex-direction: row;
  align-items: flex-start;
  gap: 16px;
>>>>>>> ff8b4ab1
}<|MERGE_RESOLUTION|>--- conflicted
+++ resolved
@@ -8,7 +8,6 @@
   margin: 0;
   font-family: Roboto, 'Helvetica Neue', sans-serif;
 }
-<<<<<<< HEAD
 .flex-col {
   display: flex;
   flex-direction: column;
@@ -34,12 +33,11 @@
     display: flex;
     justify-content: flex-end;
   }
-=======
+}
 
 .action-bar {
   display: flex;
   flex-direction: row;
   align-items: flex-start;
   gap: 16px;
->>>>>>> ff8b4ab1
 }