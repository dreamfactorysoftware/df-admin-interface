--- conflicted
+++ resolved
@@ -47,12 +47,6 @@
   display: flex;
   flex-direction: column;
   gap: 16px;
-<<<<<<< HEAD
-  mat-divider {
-    margin: 16px 0;
-  }
-=======
->>>>>>> 93a87f01
   .large & {
     width: 100%;
   }
@@ -73,12 +67,8 @@
     background: transparent !important;
     box-shadow: none !important;
   }
-<<<<<<< HEAD
-}
-=======
 }
 
 mat-divider {
-    margin: 16px 0 !important;
-  }
->>>>>>> 93a87f01
+  margin: 16px 0 !important;
+}