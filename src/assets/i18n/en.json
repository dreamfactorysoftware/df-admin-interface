--- conflicted
+++ resolved
@@ -72,13 +72,6 @@
     "delete": "DELETE (remove)"
   },
   "version": "Version",
-  "verbs": {
-    "get": "GET (read)",
-    "post": "POST (create)",
-    "put": "PUT (replace)",
-    "patch": "PATCH (update)",
-    "delete": "DELETE (remove)"
-  },
   "yes": "Yes",
   "no": "No",
   "confirm": "Confirm",
@@ -489,7 +482,7 @@
       "nav": "System Settings",
       "config": {
         "nav": "Config",
-        "header": "{{nav.system-settings.config.nav}}",
+        "header": "Config",
         "system-info": {
           "nav": "System Info",
           "header": "{{nav.system-settings.config.system-info.nav}}"
@@ -560,7 +553,6 @@
           }
         }
       },
-<<<<<<< HEAD
       "admin-settings": {
         "nav": "Admin Settings",
         "admins": {
@@ -571,61 +563,6 @@
             "header": "{{nav.admin-settings.admins.create.nav}}"
           },
           "edit": { "header": "{{edit}}" }
-=======
-      "scheduler": {
-        "nav": "Scheduler",
-        "header": "{{nav.system-settings.scheduler.nav}}",
-        "create": {
-          "header": "Create a new Scheduled Task"
-        },
-        "edit": {
-          "header": "Update Scheduled Task"
-        },
-        "form": {
-          "label": {
-            "name": "Name",
-            "description": "Description",
-            "active": "Active",
-            "service": "Service",
-            "component": "Component",
-            "method": "Method",
-            "frequency": "Frequency (defined in minutes)",
-            "payload": "Payload (JSON)"
-          }
-        },
-        "table": {
-          "header": {
-            "active": "Active",
-            "id": "ID",
-            "name": "Name",
-            "description": "Description",
-            "service": "Service",
-            "component": "Component",
-            "method": "Method",
-            "frequency": "Frequency",
-            "log": "Log"
-          }
-        }
-      },
-      "logs": { "nav": "Logs", "header": "{{nav.system-settings.logs.nav}}" },
-      "reporting": {
-        "nav": "Reporting",
-        "header": "{{nav.system-settings.reporting.nav}}"
-      },
-      "df-platform-apis": {
-        "nav": "DreamFactory Platform APIs",
-        "header": "{{nav.system-settings.df-platform-apis.nav}}"
-      }
-    },
-    "admin-settings": {
-      "nav": "Admin Settings",
-      "admins": {
-        "nav": "Admins",
-        "header": "Manage Admins",
-        "create": {
-          "nav": "Create a new admin",
-          "header": "{{nav.admin-settings.admins.create.nav}}"
->>>>>>> 65db346f
         },
         "schema": {
           "nav": "Schema",
@@ -640,10 +577,133 @@
           },
           "edit": { "header": "{{edit}}" }
         },
-        "files": { "nav": "{{files}}", "header": "{{files}}" }
+        "files": { "nav": "{{files}}", "header": "{{files}}" },
+        "scheduler": {
+          "nav": "Scheduler",
+          "header": "{{nav.system-settings.scheduler.nav}}",
+          "create": {
+            "header": "Create a new Scheduled Task"
+          },
+          "edit": {
+            "header": "Update Scheduled Task"
+          },
+          "form": {
+            "label": {
+              "name": "Name",
+              "description": "Description",
+              "active": "Active",
+              "service": "Service",
+              "component": "Component",
+              "method": "Method",
+              "frequency": "Frequency (defined in minutes)",
+              "payload": "Payload (JSON)"
+            }
+          },
+          "table": {
+            "header": {
+              "active": "Active",
+              "id": "ID",
+              "name": "Name",
+              "description": "Description",
+              "service": "Service",
+              "component": "Component",
+              "method": "Method",
+              "frequency": "Frequency",
+              "log": "Log"
+            }
+          }
+        },
+        "profile": { "header": "Profile" },
+        "logout": { "header": "Logout" },
+        "data": { "nav": "{{data}}", "header": "{{data}}" },
+        "package-manager": { "nav": "{{packages}}", "header": "{{packages}}" },
+        "launchpad": { "nav": "{{launchpad}}", "header": "{{launchpad}}" }
+      },
+      "admins": {
+        "accessByTabs": "Access by Tabs",
+        "alerts": {
+          "new": "For new Admins you can send an email invite so they can set their own password, or set a password for them now.",
+          "restrictedAdmin": "Restricted admin",
+          "autoRole": "An auto-generated role will be created for this admin.",
+          "roleId": "Role id: {{roleId}}",
+          "createdSuccess": "Admin created successfully",
+          "updateSuccess": "Admin updated successfully",
+          "deleteSuccess": "Admin deleted successfully",
+          "importSuccess": "Admin imported successfully",
+          "exportSuccess": "Admin exported successfully"
+        }
+      },
+      "alerts": {
+        "duplicateEmail": "Email address already exists",
+        "close": "Close alert"
+      },
+      "limits": {
+        "name": "Limit Name",
+        "description": "Description",
+        "limitType": "Limit Type",
+        "limitRate": "Limit Rate",
+        "limitPeriod": "Limit Period",
+        "role": "Role",
+        "service": "Service",
+        "endpoint": "Endpoint",
+        "user": "User",
+        "verb": "Verb",
+        "active": "Active",
+        "invalidForm": "Invalid Form Input",
+        "createSuccessMessage": "Limit successfully created",
+        "updateSuccessMessage": "Limit successfully updated",
+        "deleteSuccessMessage": "Limit successfully deleted",
+        "header": "Limits",
+        "create": {
+          "header": "Create Limit"
+        },
+        "edit": {
+          "header": "Edit Limit"
+        }
+      },
+      "lookupKeys": {
+        "label": "Lookup Keys",
+        "desc": "Lookup keys for service configuration and credentials must be made private.",
+        "noKeys": "No lookup keys."
       },
       "profile": { "header": "Profile" },
       "logout": { "header": "Logout" },
+      "roles": { "header": "Roles" },
+      "services": { "header": "Services" },
+      "apps": {
+        "header": "Apps",
+        "create": { "header": "Create Application" },
+        "edit": { "header": "Edit Application" },
+        "import": { "header": "Import Application" }
+      },
+      "users": {
+        "nav": "Users",
+        "header": "Manage Users",
+        "create": { "header": "Create a new user" },
+        "edit": { "header": "Edit" },
+        "alerts": {
+          "new": "For new Users you can send an email invite so they can set their own password, or set a password for them now.",
+          "createdSuccess": "User created successfully",
+          "updateSuccess": "User updated successfully",
+          "deleteSuccess": "User deleted successfully",
+          "importSuccess": "User imported successfully",
+          "exportSuccess": "User exported successfully"
+        }
+      },
+      "api-docs": { "header": "API Docs" },
+      "schema": { "header": "Schema" },
+      "files": { "header": "Files" },
+      "scripts": { "header": "Scripts" },
+      "scheduler": {
+        "header": "Scheduler",
+        "create": {
+          "header": "Create a new Scheduled Task"
+        },
+        "edit": {
+          "header": "Manage Scheduled Task"
+        }
+      },
+      "reports": { "header": "Reports" },
       "data": { "nav": "{{data}}", "header": "{{data}}" },
       "package-manager": { "nav": "{{packages}}", "header": "{{packages}}" },
       "launchpad": { "nav": "{{launchpad}}", "header": "{{launchpad}}" }
@@ -672,7 +732,6 @@
         "exportSuccess": "User exported successfully"
       }
     },
-<<<<<<< HEAD
     "alerts": {
       "duplicateEmail": "Email address already exists",
       "close": "Close alert"
@@ -694,161 +753,70 @@
       "updateSuccessMessage": "Limit successfully updated",
       "deleteSuccessMessage": "Limit successfully deleted"
     },
-=======
-    "profile": { "header": "Profile" },
-    "logout": { "header": "Logout" },
-    "roles": { "header": "Roles" },
-    "services": { "header": "Services" },
-    "apps": {
-      "header": "Apps",
-      "create": { "header": "Create Application" },
-      "edit": { "header": "Edit Application" },
-      "import": { "header": "Import Application" }
-    },
-    "users": {
-      "nav": "Users",
-      "header": "Manage Users",
-      "create": { "header": "Create a new user" },
-      "edit": { "header": "Edit" }
-    },
-    "api-docs": { "header": "API Docs" },
-    "schema": { "header": "Schema" },
-    "files": { "header": "Files" },
-    "scripts": { "header": "Scripts" },
-    "config": { "header": "Config" },
-    "limits": {
-      "header": "Limits",
-      "create": {
-        "header": "Create Limit"
-      },
-      "edit": {
-        "header": "Edit Limit"
-      }
-    },
     "scheduler": {
-      "header": "Scheduler",
-      "create": {
-        "header": "Create a new Scheduled Task"
-      },
-      "edit": {
-        "header": "Manage Scheduled Task"
-      }
-    },
-    "reports": { "header": "Reports" },
-    "data": { "nav": "{{data}}", "header": "{{data}}" },
-    "package-manager": { "nav": "{{packages}}", "header": "{{packages}}" },
-    "launchpad": { "nav": "{{launchpad}}", "header": "{{launchpad}}" }
-  },
-  "admins": {
-    "accessByTabs": "Access by Tabs",
-    "alerts": {
-      "new": "For new Admins you can send an email invite so they can set their own password, or set a password for them now.",
-      "restrictedAdmin": "Restricted admin",
-      "autoRole": "An auto-generated role will be created for this admin.",
-      "roleId": "Role id: {{roleId}}",
-      "createdSuccess": "Admin created successfully",
-      "updateSuccess": "Admin updated successfully",
-      "deleteSuccess": "Admin deleted successfully",
-      "importSuccess": "Admin imported successfully",
-      "exportSuccess": "Admin exported successfully"
-    }
-  },
-  "users": {
-    "alerts": {
-      "new": "For new Users you can send an email invite so they can set their own password, or set a password for them now.",
-      "createdSuccess": "User created successfully",
-      "updateSuccess": "User updated successfully",
-      "deleteSuccess": "User deleted successfully",
-      "importSuccess": "User imported successfully",
-      "exportSuccess": "User exported successfully"
-    }
-  },
-  "alerts": {
-    "duplicateEmail": "Email address already exists",
-    "close": "Close alert"
-  },
-  "limits": {
-    "name": "Limit Name",
-    "description": "Description",
-    "limitType": "Limit Type",
-    "limitRate": "Limit Rate",
-    "limitPeriod": "Limit Period",
-    "role": "Role",
-    "service": "Service",
-    "endpoint": "Endpoint",
-    "user": "User",
-    "verb": "Verb",
-    "active": "Active",
-    "invalidForm": "Invalid Form Input",
-    "createSuccessMessage": "Limit successfully created",
-    "updateSuccessMessage": "Limit successfully updated",
-    "deleteSuccessMessage": "Limit successfully deleted"
-  },
-  "scheduler": {
-    "logPageTitle": "Scheduler Task Log",
-    "logPageSubtitle": "This interface displays the scheduler task error log.",
-    "taskOverview": "Scheduler Task Overview",
-    "taskOverviewSubtitle": "Scheduler task provide a way to schedule requests to the platform.",
-    "alerts": {
-      "createdSuccess": "Scheduled task created successfully",
-      "updateSuccess": "Scheduled task updated successfully",
-      "deleteSuccess": "Scheduled task deleted successfully"
-    },
-    "cancel": "Cancel",
-    "basic": "Basic",
-    "selectAnOption": "Select an option",
-    "name": "Name",
-    "value": "Value",
-    "private": "Private",
-    "inviteSent": "An email invite has been sent.",
-    "launch": "Launch",
-    "launchApp": "Launch {{appName}}",
->>>>>>> 65db346f
-    "lookupKeys": {
-      "label": "Lookup Keys",
-      "desc": "Lookup keys for service configuration and credentials must be made private.",
-      "noKeys": "No lookup keys."
-    },
-    "roles": {
-      "label": "Roles",
-      "role": "Role",
-      "app": "App",
-      "appRoleAssigned": "{{assigned}}/{{total}} app roles assigned",
-      "noRoles": "No roles assigned."
-    },
-    "system-info": {
-      "subheading": "Displays current system information.",
-      "instance": {
-        "instance": "Instance",
-        "licenseLevel": "License Level",
-        "licenseKey": "License Key",
-        "subscriptionStatus": "Subscription Status",
-        "subscriptionExpirationDate": "Subscription Expiration Date",
-        "systemDatabase": "System Database",
-        "installPath": "Install Path",
-        "logPath": "Log Path",
-        "logMode": "Log Mode",
-        "logLevel": "Log Level",
-        "cacheDriver": "Cache Driver",
-        "demo": "Demo",
-        "instanceId": "Instance ID"
-      },
-      "packages": "Installed Packages",
-      "server": {
-        "heading": "Server",
-        "os": "Operating System",
-        "release": "Release",
-        "host": "Host",
-        "machine": "Machine",
-        "serverApi": "Server API"
-      },
-      "client": {
-        "heading": "Client",
-        "userAgent": "User Agent",
-        "ipAddress": "IP Address",
-        "Locale": "Locale"
-      }
-<<<<<<< HEAD
+      "logPageTitle": "Scheduler Task Log",
+      "logPageSubtitle": "This interface displays the scheduler task error log.",
+      "taskOverview": "Scheduler Task Overview",
+      "taskOverviewSubtitle": "Scheduler task provide a way to schedule requests to the platform.",
+      "alerts": {
+        "createdSuccess": "Scheduled task created successfully",
+        "updateSuccess": "Scheduled task updated successfully",
+        "deleteSuccess": "Scheduled task deleted successfully"
+      },
+      "cancel": "Cancel",
+      "basic": "Basic",
+      "selectAnOption": "Select an option",
+      "name": "Name",
+      "value": "Value",
+      "private": "Private",
+      "inviteSent": "An email invite has been sent.",
+      "launch": "Launch",
+      "launchApp": "Launch {{appName}}",
+      "lookupKeys": {
+        "label": "Lookup Keys",
+        "desc": "Lookup keys for service configuration and credentials must be made private.",
+        "noKeys": "No lookup keys."
+      },
+      "roles": {
+        "label": "Roles",
+        "role": "Role",
+        "app": "App",
+        "appRoleAssigned": "{{assigned}}/{{total}} app roles assigned",
+        "noRoles": "No roles assigned."
+      },
+      "system-info": {
+        "subheading": "Displays current system information.",
+        "instance": {
+          "instance": "Instance",
+          "licenseLevel": "License Level",
+          "licenseKey": "License Key",
+          "subscriptionStatus": "Subscription Status",
+          "subscriptionExpirationDate": "Subscription Expiration Date",
+          "systemDatabase": "System Database",
+          "installPath": "Install Path",
+          "logPath": "Log Path",
+          "logMode": "Log Mode",
+          "logLevel": "Log Level",
+          "cacheDriver": "Cache Driver",
+          "demo": "Demo",
+          "instanceId": "Instance ID"
+        },
+        "packages": "Installed Packages",
+        "server": {
+          "heading": "Server",
+          "os": "Operating System",
+          "release": "Release",
+          "host": "Host",
+          "machine": "Machine",
+          "serverApi": "Server API"
+        },
+        "client": {
+          "heading": "Client",
+          "userAgent": "User Agent",
+          "ipAddress": "IP Address",
+          "Locale": "Locale"
+        }
+      }
     },
     "cache": {
       "cache": "Cache",
@@ -857,67 +825,57 @@
       "description": "Flush system-wide cache or per-service caches. Use the cache clearing buttons below to refresh any changes made to your system configuration values.",
       "flushSystemCache": "Flush System-Wide Cache",
       "perServiceCaches": "Per-Service Caches"
-=======
->>>>>>> 65db346f
-    }
-  },
-  "cache": {
-    "cache": "Cache",
-    "overview": "Cache Overview",
-    "flushService": "Flush {{serviceName}} Cache",
-    "description": "Flush system-wide cache or per-service caches. Use the cache clearing buttons below to refresh any changes made to your system configuration values.",
-    "flushSystemCache": "Flush System-Wide Cache",
-    "perServiceCaches": "Per-Service Caches"
-  },
-  "emailTemplates": {
-    "description": "Create and edit email templates for User Registration, User Invite, Password Reset, and your custom email services.",
-    "templateName": {
-      "label": "Template Name",
-      "placeholder": "Enter template name",
-      "error": "Template name required"
-    },
-    "templateDescription": {
-      "label": "Template Description",
-      "placeholder": "Enter template description"
-    },
-    "recipient": {
-      "label": "Recipient",
-      "tooltip": "Enter recipient address. Enter multiple addresses separated by comma."
-    },
-    "cc": {
-      "label": "CC",
-      "tooltip": "Enter cc address. Enter multiple addresses separated by comma"
-    },
-    "bcc": {
-      "label": "BCC",
-      "tooltip": "Enter bcc address. Enter multiple addresses separated by comma."
-    },
-    "subject": { "label": "Subject", "placeholder": "Enter email subject" },
-    "attachment": {
-      "label": "Attachment",
-      "tooltip": "You can enter URL for attachment. Enter multiple URLs separated by comma. You can use lookup keys here too. Example: {key1},{key2}.",
-      "placeholder": "Enter email attachment"
-    },
-    "body": "Body",
-    "senderName": {
-      "label": "Sender Name",
-      "placeholder": "Enter sender name"
-    },
-    "senderEmail": {
-      "label": "Sender Email",
-      "placeholder": "Enter sender email"
-    },
-    "replyToName": {
-      "label": "Reply To Name",
-      "placeholder": "Enter reply to name"
-    },
-    "replyToEmail": {
-      "label": "Reply To Email",
-      "placeholder": "Enter reply to email"
-    },
-    "alerts": {
-      "createSuccess": "Email template successfully created",
-      "updateSuccess": "Email template successfully updated"
+    },
+    "emailTemplates": {
+      "description": "Create and edit email templates for User Registration, User Invite, Password Reset, and your custom email services.",
+      "templateName": {
+        "label": "Template Name",
+        "placeholder": "Enter template name",
+        "error": "Template name required"
+      },
+      "templateDescription": {
+        "label": "Template Description",
+        "placeholder": "Enter template description"
+      },
+      "recipient": {
+        "label": "Recipient",
+        "tooltip": "Enter recipient address. Enter multiple addresses separated by comma."
+      },
+      "cc": {
+        "label": "CC",
+        "tooltip": "Enter cc address. Enter multiple addresses separated by comma"
+      },
+      "bcc": {
+        "label": "BCC",
+        "tooltip": "Enter bcc address. Enter multiple addresses separated by comma."
+      },
+      "subject": { "label": "Subject", "placeholder": "Enter email subject" },
+      "attachment": {
+        "label": "Attachment",
+        "tooltip": "You can enter URL for attachment. Enter multiple URLs separated by comma. You can use lookup keys here too. Example: {key1},{key2}.",
+        "placeholder": "Enter email attachment"
+      },
+      "body": "Body",
+      "senderName": {
+        "label": "Sender Name",
+        "placeholder": "Enter sender name"
+      },
+      "senderEmail": {
+        "label": "Sender Email",
+        "placeholder": "Enter sender email"
+      },
+      "replyToName": {
+        "label": "Reply To Name",
+        "placeholder": "Enter reply to name"
+      },
+      "replyToEmail": {
+        "label": "Reply To Email",
+        "placeholder": "Enter reply to email"
+      },
+      "alerts": {
+        "createSuccess": "Email template successfully created",
+        "updateSuccess": "Email template successfully updated"
+      }
     }
   }
 }