{
  "home": {
    "resourceLinks": {
      "gettingStartedGuide": "Getting Started Guide",
      "writtenTutorials": "Written Tutorials",
      "videoTutorials": "Video Tutorials",
      "fullDocumentation": "Full Documentation",
      "communityForum": "Community Forum",
      "bugFeatureRequests": "Bugs and Feature Requests",
      "twitter": "DreamFactory on Twitter",
      "blog": "DreamFactory blog",
      "contactSupport": "Contact Support"
    },
    "welcomePage": {
      "watchVideoCta": "Watch our video!",
      "welcomeHeading": "Welcome to DreamFactory!",
      "welcomeSubHeading": "DreamFactory provides all of the backend services that you need to build great mobile, web, and IoT applications. Follow the links below to get started:",
      "ossUsersHeading": "Attention OSS users",
<<<<<<< HEAD
      "ossUsersText": "Did you know DreamFactory’s commercial solutions include connectors for Microsoft SQL Server, Oracle, SOAP-to-REST, API limiting, ELK stack integration, and much more? Contact Us at sales@dreamfactory.com to arrange a demo with our engineering team!",
      "hearFromYouHeading": "We want to hear from you!",
      "hearFromYouText": "Has DreamFactory made a difference in your organization? Are you doing something novel and interesting with our software? We’d love to add your story to the Dreamfactory.com user showcase! E-mail us at info@dreamfactory.com with your project details and we’ll add your organization name, URL, and story to our site!",
=======
      "ossUsersText": "Did you know DreamFactory’s commercial solutions include connectors for Microsoft SQL Server, Oracle, SOAP-to-REST, API limiting, ELK stack integration, and much more? Contact Us at <a href=\"mailto:sales@dreamfactory.com\">sales@dreamfactory.com</a> to arrange a demo with our engineering team!",
      "hearFromYouHeading": "We want to hear from you!",
      "hearFromYouText": "Has DreamFactory made a difference in your organization? Are you doing something novel and interesting with our software? We’d love to add your story to the Dreamfactory.com user showcase! E-mail us at <a href=\"mailto:info@dreamfactory.com\">info@dreamfactory.com</a> with your project details and we’ll add your organization name, URL, and story to our site!",
>>>>>>> e7819777
      "clientPlatformHeading": "Click on a client platform below to download a sample application and learn how to make API calls:",
      "nativeExamplesHeading": "Native Examples",
      "javaScriptExamplesHeading": "JavaScript Examples"
    },
    "quickstartPage": {
      "quickstartHeading": "Quickstart",
      "quickstartSubHeading": "An example application is a great way to learn how to make basic API calls to DreamFactory.",
      "quickstartSteps": {
        "stepOne": "Click on your favorite client platform below. This will take you to a GitHub repo with an example application.",
        "stepTwo": "Follow the instructions in the README file to get the application running in your new DreamFactory instance.",
        "stepThree": "If you have any problems, click on the \"Resources\" button at left for links to documentation, product tutorials, and technical support."
      },
      "clientPlatformHeading": "Click on a client platform below to download a sample application and learn how to make API calls:",
      "nativeExamplesHeading": "Native Examples",
      "javaScriptExamplesHeading": "JavaScript Examples"
    },
    "resourcesPage": {
      "resourcesHeading": "Resources",
      "resourcesSubHeading": "DreamFactory provides all of the backend services that you need to build great mobile, web, and IoT applications. Follow the links below to get started:"
    },
    "downloadPage": {
      "downloadHeading": "DreamFactory Downloads",
      "downloadText": "DreamFactory is an open source software package available under the Apache License. The source code is free to download, use, and share. You can install DreamFactory in a number of ways: using a cloud service, a local install, or on any Linux or Windows server. The links below provide access to downloads for your preferred platform.",
      "cloudInstallersHeading": "Cloud Installers",
      "localInstallersHeading": "Local Installers"
    },
    "brandNames": {
      "oracleCloud": "Oracle Cloud",
      "bitnami": "Bitnami",
      "docker": "Docker",
      "amazon": "Amazon",
      "azure": "Azure",
      "google": "Google",
      "vmWare": "VMware",
      "linux": "Linux",
      "osx": "OS X",
      "windows": "Windows",
      "gitHubSource": "GitHub Source",
      "objectiveC": "Objective-C",
      "appleSwift": "Apple Swift",
      "androidJava": "Android Java",
      "microsoftNet": "Microsoft .NET",
      "javaScript": "JavaScript",
      "ionic": "Ionic",
      "titanium": "Titanium",
      "angularJs": "Angular JS",
      "angular2": "Angular 2",
      "react": "React"
    }
  },
  "userManagement": {
    "requiredForLogin": "Required for login",
    "resetPassword": "Reset Password",
    "passwordReset": "Password Reset",
    "login": "Login",
    "forgotPassword": "Forgot Password",
    "requestPasswordReset": "Request Password Reset",
    "invitatonConfirmation": "Invitation Confirmation",
    "registrationConfirmation": "Registration Confirmation",
    "confirmUser": "Confirm User",
    "register": "Register",
    "registerSuccess": {
      "header": "Registration Success",
      "title": "Thanks For Registering!",
      "message": "A confirmation email has been sent to the email address that you registered with. Upon confirmation you will be able to login to the application. Thanks!"
    },
    "controls": {
      "username": {
        "label": "Choose Username",
        "altLabel": "Enter Username",
        "optional": "(Optional, defaults to email address)",
        "errors": {
          "required": "Username is required"
        }
      },
      "email": {
        "label": "Enter Email",
        "errors": {
          "required": "Email is required",
          "invalid": "Invalid email format"
        }
      },
      "firstName": {
        "label": "Enter First Name",
        "errors": {
          "required": "First name is required"
        }
      },
      "lastName": {
        "label": "Enter Last Name",
        "errors": {
          "required": "Last name is required"
        }
      },
      "displayName": {
        "label": "Enter Display Name",
        "errors": {
          "required": "Display name is required"
        }
      },
      "password": {
        "label": "Enter Password",
        "altLabel": "Confirm new password",
        "errors": {
          "required": "New password is required",
          "length": "Password must be at least 5 characters long"
        }
      },
      "verifyPassword": {
        "label": "Verify Password",
        "altLabel": "Verify new password"
      },
      "confirmationCode": {
        "label": "Enter confirmation code",
        "errors": {
          "required": "Confirmation code is required"
        }
      },
      "confirmPassword": {
        "label": "Confirm Password",
        "altLabel": "Confirm new password",
        "errors": {
          "label": "Confirm password is required",
          "match": "Passwords do not match"
        }
      },
      "services": {
        "label": "Services"
      },
      "securityQuestion": {
        "label": "Security Question"
      },
      "securityAnswer": {
        "label": "Enter security answer",
        "errors": {
          "required": "Security answer is required"
        }
      }
    },
    "alerts": {
      "resetEmailSent": "A password reset email has been sent to the user's email address."
    }
  },
  "services": {
    "create": "Create",
    "update": "Update",
    "createService": "Create Service",
    "manageService": "Manage Services",
    "back": "Back",
    "next": "Next",
    "close": "Close",
    "reset": "Reset",
    "selectServiceType": "Select Service Type",
    "controls": {},
<<<<<<< HEAD
    "namespace": "Namespace",
    "label": "Label",
    "description": "Description",
    "noDataMatchingTheFilter": "No data matching the filter",
    "deleteError": "Error occurred with delete service",
    "deleteSuccess": "Service successfully deleted"
=======
    "serviceLinks": {
      "quickLinksHeading": "Quick Links",
      "scriptedEndpoints": "Scripted endpoints associated with system",
      "apiDocumentation": "See API documentation",
      "rolesHeading": "Roles Associated with this Service",
      "noRolesText": "You haven't assigned any roles to this service",
      "createRoleCta": "Create role-based access to this service"
    }
>>>>>>> e7819777
  }
}<|MERGE_RESOLUTION|>--- conflicted
+++ resolved
@@ -16,15 +16,9 @@
       "welcomeHeading": "Welcome to DreamFactory!",
       "welcomeSubHeading": "DreamFactory provides all of the backend services that you need to build great mobile, web, and IoT applications. Follow the links below to get started:",
       "ossUsersHeading": "Attention OSS users",
-<<<<<<< HEAD
-      "ossUsersText": "Did you know DreamFactory’s commercial solutions include connectors for Microsoft SQL Server, Oracle, SOAP-to-REST, API limiting, ELK stack integration, and much more? Contact Us at sales@dreamfactory.com to arrange a demo with our engineering team!",
-      "hearFromYouHeading": "We want to hear from you!",
-      "hearFromYouText": "Has DreamFactory made a difference in your organization? Are you doing something novel and interesting with our software? We’d love to add your story to the Dreamfactory.com user showcase! E-mail us at info@dreamfactory.com with your project details and we’ll add your organization name, URL, and story to our site!",
-=======
       "ossUsersText": "Did you know DreamFactory’s commercial solutions include connectors for Microsoft SQL Server, Oracle, SOAP-to-REST, API limiting, ELK stack integration, and much more? Contact Us at <a href=\"mailto:sales@dreamfactory.com\">sales@dreamfactory.com</a> to arrange a demo with our engineering team!",
       "hearFromYouHeading": "We want to hear from you!",
       "hearFromYouText": "Has DreamFactory made a difference in your organization? Are you doing something novel and interesting with our software? We’d love to add your story to the Dreamfactory.com user showcase! E-mail us at <a href=\"mailto:info@dreamfactory.com\">info@dreamfactory.com</a> with your project details and we’ll add your organization name, URL, and story to our site!",
->>>>>>> e7819777
       "clientPlatformHeading": "Click on a client platform below to download a sample application and learn how to make API calls:",
       "nativeExamplesHeading": "Native Examples",
       "javaScriptExamplesHeading": "JavaScript Examples"
@@ -179,14 +173,12 @@
     "reset": "Reset",
     "selectServiceType": "Select Service Type",
     "controls": {},
-<<<<<<< HEAD
     "namespace": "Namespace",
     "label": "Label",
     "description": "Description",
     "noDataMatchingTheFilter": "No data matching the filter",
     "deleteError": "Error occurred with delete service",
-    "deleteSuccess": "Service successfully deleted"
-=======
+    "deleteSuccess": "Service successfully deleted",
     "serviceLinks": {
       "quickLinksHeading": "Quick Links",
       "scriptedEndpoints": "Scripted endpoints associated with system",
@@ -195,6 +187,5 @@
       "noRolesText": "You haven't assigned any roles to this service",
       "createRoleCta": "Create role-based access to this service"
     }
->>>>>>> e7819777
   }
 }