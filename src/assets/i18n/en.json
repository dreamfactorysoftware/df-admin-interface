{
  "home": {
    "resourceLinks": {
      "gettingStartedGuide": "Getting Started Guide",
      "writtenTutorials": "Written Tutorials",
      "videoTutorials": "Video Tutorials",
      "fullDocumentation": "Full Documentation",
      "communityForum": "Community Forum",
      "bugFeatureRequests": "Bugs and Feature Requests",
      "twitter": "DreamFactory on Twitter",
      "blog": "DreamFactory blog",
      "contactSupport": "Contact Support"
    },
    "welcomePage": {
      "watchVideoCta": "Watch our video!",
      "welcomeHeading": "Welcome to DreamFactory!",
      "welcomeSubHeading": "DreamFactory provides all of the backend services that you need to build great mobile, web, and IoT applications. Follow the links below to get started:",
      "ossUsersHeading": "Attention OSS users",
      "ossUsersText": "Did you know DreamFactory’s commercial solutions include connectors for Microsoft SQL Server, Oracle, SOAP-to-REST, API limiting, ELK stack integration, and much more? Contact Us at <a href=\"mailto:sales@dreamfactory.com\">sales@dreamfactory.com</a> to arrange a demo with our engineering team!",
      "hearFromYouHeading": "We want to hear from you!",
      "hearFromYouText": "Has DreamFactory made a difference in your organization? Are you doing something novel and interesting with our software? We’d love to add your story to the Dreamfactory.com user showcase! E-mail us at <a href=\"mailto:info@dreamfactory.com\">info@dreamfactory.com</a> with your project details and we’ll add your organization name, URL, and story to our site!",
      "clientPlatformHeading": "Click on a client platform below to download a sample application and learn how to make API calls:",
      "nativeExamplesHeading": "Native Examples",
      "javaScriptExamplesHeading": "JavaScript Examples"
    },
    "quickstartPage": {
      "quickstartHeading": "Quickstart",
      "quickstartSubHeading": "An example application is a great way to learn how to make basic API calls to DreamFactory.",
      "quickstartSteps": {
        "stepOne": "Click on your favorite client platform below. This will take you to a GitHub repo with an example application.",
        "stepTwo": "Follow the instructions in the README file to get the application running in your new DreamFactory instance.",
        "stepThree": "If you have any problems, click on the \"Resources\" button at left for links to documentation, product tutorials, and technical support."
      },
      "clientPlatformHeading": "Click on a client platform below to download a sample application and learn how to make API calls:",
      "nativeExamplesHeading": "Native Examples",
      "javaScriptExamplesHeading": "JavaScript Examples"
    },
    "resourcesPage": {
      "resourcesHeading": "Resources",
      "resourcesSubHeading": "DreamFactory provides all of the backend services that you need to build great mobile, web, and IoT applications. Follow the links below to get started:"
    },
    "downloadPage": {
      "downloadHeading": "DreamFactory Downloads",
      "downloadText": "DreamFactory is an open source software package available under the Apache License. The source code is free to download, use, and share. You can install DreamFactory in a number of ways: using a cloud service, a local install, or on any Linux or Windows server. The links below provide access to downloads for your preferred platform.",
      "cloudInstallersHeading": "Cloud Installers",
      "localInstallersHeading": "Local Installers"
    },
    "brandNames": {
      "oracleCloud": "Oracle Cloud",
      "bitnami": "Bitnami",
      "docker": "Docker",
      "amazon": "Amazon",
      "azure": "Azure",
      "google": "Google",
      "vmWare": "VMware",
      "linux": "Linux",
      "osx": "OS X",
      "windows": "Windows",
      "gitHubSource": "GitHub Source",
      "objectiveC": "Objective-C",
      "appleSwift": "Apple Swift",
      "androidJava": "Android Java",
      "microsoftNet": "Microsoft .NET",
      "javaScript": "JavaScript",
      "ionic": "Ionic",
      "titanium": "Titanium",
      "angularJs": "Angular JS",
      "angular2": "Angular 2",
      "react": "React"
    }
  },
  "roleManagement": {
    "tableHeaders": {
      "id": "ID",
      "name": "Name",
      "description": "Description",
      "active": "Active"
    }
  },
  "userManagement": {
    "requiredForLogin": "Required for login",
    "resetPassword": "Reset Password",
    "passwordReset": "Password Reset",
    "login": "Login",
    "forgotPassword": "Forgot Password",
    "requestPasswordReset": "Request Password Reset",
    "invitatonConfirmation": "Invitation Confirmation",
    "registrationConfirmation": "Registration Confirmation",
    "confirmUser": "Confirm User",
    "register": "Register",
    "registerSuccess": {
      "header": "Registration Success",
      "title": "Thanks For Registering!",
      "message": "A confirmation email has been sent to the email address that you registered with. Upon confirmation you will be able to login to the application. Thanks!"
    },
    "oAuth": "OAuth Login",
    "saml": "SAML 2.0 Login",
    "controls": {
      "username": {
        "label": "Choose Username",
        "altLabel": "Enter Username",
        "optional": "(Optional, defaults to email address)",
        "errors": {
          "required": "Username is required"
        }
      },
      "email": {
        "label": "Enter Email",
        "errors": {
          "required": "Email is required",
          "invalid": "Invalid email format"
        }
      },
      "firstName": {
        "label": "Enter First Name",
        "errors": {
          "required": "First name is required"
        }
      },
      "lastName": {
        "label": "Enter Last Name",
        "errors": {
          "required": "Last name is required"
        }
      },
      "displayName": {
        "label": "Enter Display Name",
        "errors": {
          "required": "Display name is required"
        }
      },
      "oldPassword": {
        "label": "Enter Old Password",
        "errors": {
          "required": "Old password is required"
        }
      },
      "password": {
        "label": "Enter Password",
        "altLabel": "Confirm new password",
        "errors": {
          "required": "Password is required",
          "length": "Password must be at least 5 characters long"
        }
      },
      "verifyPassword": {
        "label": "Verify Password",
        "altLabel": "Verify new password"
      },
      "confirmationCode": {
        "label": "Enter confirmation code",
        "errors": {
          "required": "Confirmation code is required"
        }
      },
      "confirmPassword": {
        "label": "Confirm Password",
        "altLabel": "Confirm new password",
        "errors": {
          "required": "Confirm password is required",
          "match": "Passwords do not match"
        }
      },
      "services": {
        "label": "Services"
      },
      "setSecurityQuestion": {
        "label": "Set Security Question"
      },
      "setPassword": {
        "label": "Set Password"
      },
      "securityQuestion": {
        "label": "Security Question"
      },
      "securityAnswer": {
        "label": "Enter security answer",
        "errors": {
          "required": "Security answer is required"
        }
      },
      "phone": {
        "label": "Enter telephone number"
      },
      "currentPassword": {
        "label": "Enter current password",
        "errors": {
          "required": "Required if Changing Email"
        }
      }
    },
    "alerts": {
      "resetEmailSent": "A password reset email has been sent to the user's email address.",
      "close": "Close alert"
    },
    "profile": {
      "tabs": {
        "details": "Details",
        "securityQuestion": "Security Question",
        "password": "Password"
      },
      "alerts": {
        "detailsUpdated": "Profile updated successfully",
        "securtyQuestionUpdated": "Security question updated successfully",
        "passwordUpdated": "Password updated successfully"
      }
    }
  },
<<<<<<< HEAD
  "services": {
    "create": "Create",
    "update": "Update",
    "createService": "Create Service",
    "manageService": "Manage Services",
    "back": "Back",
    "next": "Next",
    "close": "Close",
    "reset": "Reset",
    "selectServiceType": "Select Service Type",
    "controls": {},
    "selectSpecificServiceType": "Select Specific Service",
    "namespace": "Namespace",
    "label": "Label",
    "description": "Description",
    "noDataMatchingTheFilter": "No data matching the filter",
    "deleteError": "Error occurred with delete service",
    "deleteSuccess": "Service successfully deleted",
    "serviceLinks": {
      "quickLinksHeading": "Quick Links",
      "scriptedEndpoints": "Scripted endpoints associated with system",
      "apiDocumentation": "See API documentation",
      "rolesHeading": "Roles Associated with this Service",
      "noRolesText": "You haven't assigned any roles to this service",
      "createRoleCta": "Create role-based access to this service"
    }
  },
  "user": {
    "tableHeaders": {
      "id": "ID",
      "email": "Email",
      "name": "Display Name",
      "firstName": "First Name",
      "lastName": "Last Name",
      "active": "Active",
      "registration": "Registration"
    }
  },
=======
>>>>>>> 9da6fff6
  "save": "Save",
  "update": "Update",
  "confirmed": "Confirmed",
  "pending": "Pending",
  "id": "ID",
  "email": "Email",
  "name": "Display Name",
  "firstName": "First Name",
  "lastName": "Last Name",
  "active": "Active",
  "registration": "Registration",
  "filter": "Filter"
}<|MERGE_RESOLUTION|>--- conflicted
+++ resolved
@@ -206,7 +206,6 @@
       }
     }
   },
-<<<<<<< HEAD
   "services": {
     "create": "Create",
     "update": "Update",
@@ -245,8 +244,6 @@
       "registration": "Registration"
     }
   },
-=======
->>>>>>> 9da6fff6
   "save": "Save",
   "update": "Update",
   "confirmed": "Confirmed",
