{
  "common": {
    "save": "Save",
    "cancel": "Cancel",
    "close": "Close",
    "create": "Create",
    "delete": "Delete",
    "edit": "Edit",
    "select": "Select",
    "submit": "Submit",
    "browse": "Browse"
  },
  "home": {
    "resourceLinks": {
      "gettingStartedGuide": "Getting Started Guide",
      "writtenTutorials": "Written Tutorials",
      "videoTutorials": "Video Tutorials",
      "fullDocumentation": "Full Documentation",
      "communityForum": "Community Forum",
      "bugFeatureRequests": "Bugs and Feature Requests",
      "twitter": "DreamFactory on Twitter",
      "blog": "DreamFactory blog",
      "contactSupport": "Contact Support"
    },
    "welcomePage": {
      "watchVideoCta": "Watch our video!",
      "welcomeHeading": "Welcome to DreamFactory!",
      "welcomeSubHeading": "DreamFactory provides all of the backend services that you need to build great mobile, web, and IoT applications. Follow the links below to get started:",
      "ossUsersHeading": "Attention OSS users",
      "ossUsersText": "Did you know DreamFactory’s commercial solutions include connectors for Microsoft SQL Server, Oracle, SOAP-to-REST, API limiting, ELK stack integration, and much more? Contact Us at <a href=\"mailto:sales@dreamfactory.com\">sales@dreamfactory.com</a> to arrange a demo with our engineering team!",
      "hearFromYouHeading": "We want to hear from you!",
      "hearFromYouText": "Has DreamFactory made a difference in your organization? Are you doing something novel and interesting with our software? We’d love to add your story to the Dreamfactory.com user showcase! E-mail us at <a href=\"mailto:info@dreamfactory.com\">info@dreamfactory.com</a> with your project details and we’ll add your organization name, URL, and story to our site!",
      "clientPlatformHeading": "Click on a client platform below to download a sample application and learn how to make API calls:",
      "nativeExamplesHeading": "Native Examples",
      "javaScriptExamplesHeading": "JavaScript Examples"
    },
    "quickstartPage": {
      "quickstartHeading": "Quickstart",
      "quickstartSubHeading": "An example application is a great way to learn how to make basic API calls to DreamFactory.",
      "quickstartSteps": {
        "stepOne": "Click on your favorite client platform below. This will take you to a GitHub repo with an example application.",
        "stepTwo": "Follow the instructions in the README file to get the application running in your new DreamFactory instance.",
        "stepThree": "If you have any problems, click on the \"Resources\" button at left for links to documentation, product tutorials, and technical support."
      },
      "clientPlatformHeading": "Click on a client platform below to download a sample application and learn how to make API calls:",
      "nativeExamplesHeading": "Native Examples",
      "javaScriptExamplesHeading": "JavaScript Examples"
    },
    "resourcesPage": {
      "resourcesHeading": "Resources",
      "resourcesSubHeading": "DreamFactory provides all of the backend services that you need to build great mobile, web, and IoT applications. Follow the links below to get started:"
    },
    "downloadPage": {
      "downloadHeading": "DreamFactory Downloads",
      "downloadText": "DreamFactory is an open source software package available under the Apache License. The source code is free to download, use, and share. You can install DreamFactory in a number of ways: using a cloud service, a local install, or on any Linux or Windows server. The links below provide access to downloads for your preferred platform.",
      "cloudInstallersHeading": "Cloud Installers",
      "localInstallersHeading": "Local Installers"
    },
    "brandNames": {
      "oracleCloud": "Oracle Cloud",
      "bitnami": "Bitnami",
      "docker": "Docker",
      "amazon": "Amazon",
      "azure": "Azure",
      "google": "Google",
      "vmWare": "VMware",
      "linux": "Linux",
      "osx": "OS X",
      "windows": "Windows",
      "gitHubSource": "GitHub Source",
      "objectiveC": "Objective-C",
      "appleSwift": "Apple Swift",
      "androidJava": "Android Java",
      "microsoftNet": "Microsoft .NET",
      "javaScript": "JavaScript",
      "ionic": "Ionic",
      "titanium": "Titanium",
      "angularJs": "Angular JS",
      "angular2": "Angular 2",
      "react": "React"
    }
  },
  "userManagement": {
    "requiredForLogin": "Required for login",
    "resetPassword": "Reset Password",
    "passwordReset": "Password Reset",
    "login": "Login",
    "forgotPassword": "Forgot Password",
    "requestPasswordReset": "Request Password Reset",
    "invitatonConfirmation": "Invitation Confirmation",
    "registrationConfirmation": "Registration Confirmation",
    "confirmUser": "Confirm User",
    "register": "Register",
    "registerSuccess": {
      "header": "Registration Success",
      "title": "Thanks For Registering!",
      "message": "A confirmation email has been sent to the email address that you registered with. Upon confirmation you will be able to login to the application. Thanks!"
    },
    "oAuth": "OAuth Login",
    "saml": "SAML 2.0 Login",
    "controls": {
      "username": {
        "label": "Choose Username",
        "altLabel": "Enter Username",
        "optional": "(Optional, defaults to email address)",
        "errors": {
          "required": "Username is required"
        }
      },
      "email": {
        "label": "Enter Email",
        "errors": {
          "required": "Email is required",
          "invalid": "Invalid email format"
        }
      },
      "firstName": {
        "label": "Enter First Name",
        "errors": {
          "required": "First name is required"
        }
      },
      "lastName": {
        "label": "Enter Last Name",
        "errors": {
          "required": "Last name is required"
        }
      },
      "displayName": {
        "label": "Enter Display Name",
        "errors": {
          "required": "Display name is required"
        }
      },
      "oldPassword": {
        "label": "Enter Old Password",
        "errors": {
          "required": "Old password is required"
        }
      },
      "password": {
        "label": "Enter Password",
        "altLabel": "Confirm new password",
        "errors": {
          "required": "Password is required",
          "length": "Password must be at least 5 characters long"
        }
      },
      "verifyPassword": {
        "label": "Verify Password",
        "altLabel": "Verify new password"
      },
      "confirmationCode": {
        "label": "Enter confirmation code",
        "errors": {
          "required": "Confirmation code is required"
        }
      },
      "confirmPassword": {
        "label": "Confirm Password",
        "altLabel": "Confirm new password",
        "errors": {
          "required": "Confirm password is required",
          "match": "Passwords do not match"
        }
      },
      "services": {
        "label": "Services"
      },
      "setSecurityQuestion": {
        "label": "Set Security Question"
      },
      "setPassword": {
        "label": "Set Password"
      },
      "securityQuestion": {
        "label": "Security Question"
      },
      "securityAnswer": {
        "label": "Enter security answer",
        "errors": {
          "required": "Security answer is required"
        }
      },
      "phone": {
        "label": "Enter telephone number"
      },
      "currentPassword": {
        "label": "Enter current password",
        "errors": {
          "required": "Required if Changing Email"
        }
      },
      "sendInvite": {
        "label": "Send Email Invite"
      }
    },
    "alerts": {
      "resetEmailSent": "A password reset email has been sent to the user's email address."
    },
    "profile": {
      "tabs": {
        "details": "Details",
        "securityQuestion": "Security Question",
        "password": "Password"
      },
      "alerts": {
        "detailsUpdated": "Profile updated successfully",
        "securtyQuestionUpdated": "Security question updated successfully",
        "passwordUpdated": "Password updated successfully"
      }
    }
  },
  "apps": {
    "manageApplications": "Manage Applications",
    "manage": "Manage",
    "import": "Import",
    "search": "Search",
    "deleteApp": "Delete app",
    "deleteSelectedApps": "Delete selected apps",
    "launchApp": "Launch app",
    "createSuccess": "App created successfully",
    "updateSuccess": "App successfully updated",
    "sampleApps": {
      "label": "Sample Apps",
      "options": {
        "android": "Android",
        "iosObjectiveC": "iOS Objective-C",
        "iosSwift": "iOS Swift",
        "javascript": "JavaScript",
        "angularJs": "AngularJS",
        "angular2": "Angular 2",
        "ionic": "Ionic",
        "Titanium": "Titanium",
        "ReactJS": "ReactJS",
        "dotnet": ".NET"
      }
    },
    "tableHeadings": {
      "id": "ID",
      "name": "Name",
      "role": "Role",
      "apiKey": "API Key",
      "description": "Description",
      "active": "Active"
    },
    "createApp": {
      "applicationName": {
        "label": "Application Name",
        "tooltip": {
          "label": "Display Name",
          "text": "The display name or label for your app, seen by users of the app in the LaunchPad UI."
        },
        "error": "Application name required"
      },
      "defaultRoleFilter": "Default Role Filter",
      "description": {
        "label": "Description",
        "tooltip": {
          "text": "The app description, seen by users of the app in the LaunchPad UI."
        }
      },
      "defaultRole": {
        "label": "Assign a Default Role",
        "tooltip": {
          "text": "Unauthenticated or guest users of the app will have this role."
        },
        "options": {
          "noRole": "-- No available filtered roles --"
        }
      },
      "active": "Active",
      "apiKey": {
        "label": "The API key for this app is",
        "copy": "Copy API Key"
      },
      "appLocation": {
        "label": "App Location",
        "tooltip": {
          "text": "Select File Storage if you want to store your app code on your DreamFactory instance or some other remote file storage. Select Native for native apps or running the app from code on your local machine (CORS required). Select URL to specify a URL for your app."
        },
        "options": {
          "noStorage": "No Storage Required - remote device, client, or desktop.",
          "fileStorage": {
            "label": "On a provisioned file storage service.",
            "storageService": {
              "label": "Storage Service",
              "tooltip": "Where to store the files for your app.",
              "options": {
                "file": "Local File Storage",
                "log": "Local Log Storage"
              }
            },
            "storageFolder": {
              "label": "Storage Folder",
              "tooltip": "The folder on the selected storage service.",
              "placeholder": "Enter Storage Container"
            },
            "launchPath": {
              "label": "Launch Path",
              "tooltip": "The is the file to load when your app is run. Default is index.html.",
              "placeholder": "Enter default path and file to launch."
            }
          },
          "webServer": {
            "label": "On this web server.",
            "pathToApp": {
              "label": "Path to Application",
              "tooltip": "The is the file to load when your app is run. Default is index.html."
            }
          },
          "remoteUrl": {
            "label": "On a remote URL.",
            "url": {
              "label": "URL to Application",
              "tooltip": "Applications can consist of only a URL. This could be an app on some other server or a web site URL."
            }
          },
          "urlPath": {
            "label": "The URL for this app is:",
            "copy": "Copy URL"
          }
        }
      }
    },
    "importApp": {
      "title": "Import Application",
      "subtitle": "Select App Package File",
      "description": "Select one of the sample apps below, enter the URL for a package file, or browse for a local package file. Click 'Import' to add the app to your DreamFactory instance.",
      "url": {
        "label": "Package URL",
        "placeholder": "Enter URL to package file"
      },
      "optionsPrefix": "Address Book for ",
      "storageService": "Storage Service (optional)",
      "storageFolder": "Storage Folder (optional)",
      "files": "Files",
      "logs": "Logs",
      "error": "File or File URL Required"
    }
  },
  "nav": {
    "home": {
      "header": "Home",
      "welcome": { "header": "Welcome" },
      "resources": { "header": "Resources" },
      "quickstart": { "header": "Quickstart" },
      "download": { "header": "Download" }
    },
    "admins": {
      "nav": "Admins",
      "header": "Manage Admins",
      "create": { "header": "Create a new admin" },
      "edit": { "header": "Edit" }
    },
    "profile": { "header": "Profile" },
    "logout": { "header": "Logout" },
    "roles": { "header": "Roles" },
    "services": { "header": "Services" },
    "apps": {
      "header": "Apps",
      "create": { "header": "Create Application" },
      "edit": { "header": "Edit Application" },
      "import": { "header": "Import Application" }
    },
    "users": {
      "nav": "Users",
      "header": "Manage Users",
      "create": { "header": "Create a new user" },
      "edit": { "header": "Edit" }
    },
    "api-docs": { "header": "API Docs" },
    "schema": { "header": "Schema" },
    "data": { "header": "Data" },
    "files": { "header": "Files" },
    "scripts": { "header": "Scripts" },
    "config": { "header": "Config" },
    "package-manager": { "header": "Packages" },
    "limits": {
      "header": "Limits",
      "create": {
        "header": "Create Limit"
      },
      "edit": {
        "header": "Edit Limit"
      }
    },
    "scheduler": {
      "header": "Scheduler",
      "create": {
        "header": "Create a new Scheduled Task"
      },
      "edit": {
        "header": "Manage Scheduled Task"
      }
    },
    "reports": { "header": "Reports" }
  },
  "admins": {
    "accessByTabs": "Access by Tabs",
    "alerts": {
      "new": "For new Admins you can send an email invite so they can set their own password, or set a password for them now.",
      "restrictedAdmin": "Restricted admin",
      "autoRole": "An auto-generated role will be created for this admin.",
      "roleId": "Role id: {{roleId}}",
      "createdSuccess": "Admin created successfully",
      "updateSuccess": "Admin updated successfully",
      "deleteSuccess": "Admin deleted successfully",
      "importSuccess": "Admin imported successfully",
      "exportSuccess": "Admin exported successfully"
    }
  },
  "users": {
    "alerts": {
      "new": "For new Users you can send an email invite so they can set their own password, or set a password for them now.",
      "createdSuccess": "User created successfully",
      "updateSuccess": "User updated successfully",
      "deleteSuccess": "User deleted successfully",
      "importSuccess": "User imported successfully",
      "exportSuccess": "User exported successfully"
    }
  },
  "alerts": {
    "duplicateEmail": "Email address already exists",
    "close": "Close alert"
  },
  "save": "Save",
  "update": "Update",
  "confirmed": "Confirmed",
  "pending": "Pending",
  "id": "ID",
  "email": "Email",
  "displayName": "Display Name",
  "firstName": "First Name",
  "lastName": "Last Name",
  "active": "Active",
  "registration": "Registration",
  "filter": "Filter",
  "edit": "Edit",
  "delete": "Delete",
  "editRow": "Edit row {{id}}",
  "deleteRow": "Delete row {{id}}",
  "selectRow": "Select row {{id}}",
  "selectAll": "Select All",
  "deselectRow": "Deselect row {{id}}",
  "deselectAll": "Deselect all",
  "sortCleared": "Sorting cleared",
  "sortedAsc": "Sorted ascending",
  "sortedDesc": "Sorted descending",
  "search": "Search",
  "newEntry": "Create a new entry",
  "exportList": "Export list",
  "importList": "Import list",
  "description": "Description",
  "limits": {
    "name": "Limit Name",
    "description": "Description",
    "limitType": "Limit Type",
    "limitRate": "Limit Rate",
    "limitPeriod": "Limit Period",
    "role": "Role",
    "service": "Service",
    "endpoint": "Endpoint",
    "user": "User",
    "verb": "Verb",
    "active": "Active",
    "invalidForm": "Invalid Form Input",
    "createSuccessMessage": "Limit successfully created",
    "updateSuccessMessage": "Limit successfully updated",
    "deleteSuccessMessage": "Limit successfully deleted"
  },
<<<<<<< HEAD
  "scheduler": {
    "logPageTitle": "Scheduler Task Log",
    "logPageSubtitle": "This interface displays the scheduler task error log.",
    "taskOverview": "Scheduler Task Overview",
    "taskOverviewSubtitle": "Scheduler task provide a way to schedule requests to the platform.",
    "alerts": {
      "createdSuccess": "Scheduled task created successfully",
      "updateSuccess": "Scheduled task updated successfully",
      "deleteSuccess": "Scheduled task deleted successfully"
    }
=======
  "lookupKeys": {
    "label": "Lookup Keys",
    "desc": "Lookup keys for service configuration and credentials must be made private.",
    "noKeys": "No lookup keys."
>>>>>>> 761bdb81
  },
  "cancel": "Cancel",
  "basic": "Basic",
  "selectAnOption": "Select an option",
  "name": "Name",
  "value": "Value",
  "private": "Private",
  "inviteSent": "An email invite has been sent.",
  "roles": {
    "label": "Roles",
    "role": "Role",
    "app": "App",
    "appRoleAssigned": "{{assigned}}/{{total}} app roles assigned",
    "noRoles": "No roles assigned."
  },
  "launch": "Launch",
  "launchApp": "Launch {{appName}}"
}<|MERGE_RESOLUTION|>--- conflicted
+++ resolved
@@ -469,7 +469,6 @@
     "updateSuccessMessage": "Limit successfully updated",
     "deleteSuccessMessage": "Limit successfully deleted"
   },
-<<<<<<< HEAD
   "scheduler": {
     "logPageTitle": "Scheduler Task Log",
     "logPageSubtitle": "This interface displays the scheduler task error log.",
@@ -479,28 +478,27 @@
       "createdSuccess": "Scheduled task created successfully",
       "updateSuccess": "Scheduled task updated successfully",
       "deleteSuccess": "Scheduled task deleted successfully"
-    }
-=======
-  "lookupKeys": {
-    "label": "Lookup Keys",
-    "desc": "Lookup keys for service configuration and credentials must be made private.",
-    "noKeys": "No lookup keys."
->>>>>>> 761bdb81
-  },
-  "cancel": "Cancel",
-  "basic": "Basic",
-  "selectAnOption": "Select an option",
-  "name": "Name",
-  "value": "Value",
-  "private": "Private",
-  "inviteSent": "An email invite has been sent.",
-  "roles": {
-    "label": "Roles",
-    "role": "Role",
-    "app": "App",
-    "appRoleAssigned": "{{assigned}}/{{total}} app roles assigned",
-    "noRoles": "No roles assigned."
-  },
-  "launch": "Launch",
-  "launchApp": "Launch {{appName}}"
+    },
+    "lookupKeys": {
+      "label": "Lookup Keys",
+      "desc": "Lookup keys for service configuration and credentials must be made private.",
+      "noKeys": "No lookup keys."
+    },
+    "cancel": "Cancel",
+    "basic": "Basic",
+    "selectAnOption": "Select an option",
+    "name": "Name",
+    "value": "Value",
+    "private": "Private",
+    "inviteSent": "An email invite has been sent.",
+    "roles": {
+      "label": "Roles",
+      "role": "Role",
+      "app": "App",
+      "appRoleAssigned": "{{assigned}}/{{total}} app roles assigned",
+      "noRoles": "No roles assigned."
+    },
+    "launch": "Launch",
+    "launchApp": "Launch {{appName}}"
+  }
 }