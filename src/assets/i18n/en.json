{
  "save": "Save",
  "close": "Close",
  "create": "Create",
  "delete": "Delete",
  "edit": "Edit",
  "select": "Select",
  "submit": "Submit",
  "browse": "Browse",
  "launch": "Launch",
  "launchApp": "Launch {{appName}}",
  "cancel": "Cancel",
  "basic": "Basic",
  "selectAnOption": "Select an option",
  "name": "Name",
  "value": "Value",
  "private": "Private",
  "inviteSent": "An email invite has been sent.",
  "update": "Update",
  "confirmed": "Confirmed",
  "pending": "Pending",
  "id": "ID",
  "email": "Email",
  "displayName": "Display Name",
  "firstName": "First Name",
  "lastName": "Last Name",
  "active": "Active",
  "registration": "Registration",
  "filter": "Filter",
  "resetRowCounter": "Reset counter for row {{id}}",
  "editRow": "Edit row {{id}}",
  "deleteRow": "Delete row {{id}}",
  "selectRow": "Select row {{id}}",
  "selectAll": "Select All",
  "deselectRow": "Deselect row {{id}}",
  "deselectAll": "Deselect all",
  "sortCleared": "Sorting cleared",
  "sortedAsc": "Sorted ascending",
  "sortedDesc": "Sorted descending",
  "search": "Search",
  "newEntry": "Create a new entry",
  "clearLimitCounter": "Clear limit counter",
  "clearLimitCounters": "Clear limit counters",
  "exportList": "Export list",
  "importList": "Import list",
  "description": "Description",
  "sortDescription": "Sort by {{header}}",
  "selectPage": "Select Page",
  "role": "Role",
  "apiKey": "API Key",
  "type": "Type",
  "rate": "Rate",
  "counter": "Counter",
  "user": "User",
  "service": "Service",
  "time": "Time",
  "serviceId": "Service ID",
  "serviceName": "Service Name",
  "userEmail": "User Email",
  "action": "Action",
  "request": "Request",
  "files": "Files",
  "data": "Data",
  "packages": "Packages",
  "launchpad": "LaunchPad",
  "version": "Version",
  "verbs": {
    "get": "GET (read)",
    "post": "POST (create)",
    "put": "PUT (replace)",
    "patch": "PATCH (update)",
    "delete": "DELETE (remove)"
  },
  "yes": "Yes",
  "no": "No",
  "confirm": "Confirm",
  "confirmDelete": "Are you sure you want to delete this?",
  "home": {
    "resourceLinks": {
      "gettingStartedGuide": "Getting Started Guide",
      "writtenTutorials": "Written Tutorials",
      "videoTutorials": "Video Tutorials",
      "fullDocumentation": "Full Documentation",
      "communityForum": "Community Forum",
      "bugFeatureRequests": "Bugs and Feature Requests",
      "twitter": "DreamFactory on Twitter",
      "blog": "DreamFactory blog",
      "contactSupport": "Contact Support"
    },
    "welcomePage": {
      "watchVideoCta": "Watch our video!",
      "welcomeHeading": "Welcome to DreamFactory!",
      "welcomeSubHeading": "DreamFactory provides all of the backend services that you need to build great mobile, web, and IoT applications. Follow the links below to get started:",
      "ossUsersHeading": "Attention OSS users",
      "ossUsersText": "Did you know DreamFactory’s commercial solutions include connectors for Microsoft SQL Server, Oracle, SOAP-to-REST, API limiting, ELK stack integration, and much more? Contact Us at <a href=\"mailto:sales@dreamfactory.com\">sales@dreamfactory.com</a> to arrange a demo with our engineering team!",
      "hearFromYouHeading": "We want to hear from you!",
      "hearFromYouText": "Has DreamFactory made a difference in your organization? Are you doing something novel and interesting with our software? We’d love to add your story to the Dreamfactory.com user showcase! E-mail us at <a href=\"mailto:info@dreamfactory.com\">info@dreamfactory.com</a> with your project details and we’ll add your organization name, URL, and story to our site!",
      "clientPlatformHeading": "Click on a client platform below to download a sample application and learn how to make API calls:",
      "nativeExamplesHeading": "Native Examples",
      "javaScriptExamplesHeading": "JavaScript Examples"
    },
    "quickstartPage": {
      "quickstartHeading": "Quickstart",
      "quickstartSubHeading": "An example application is a great way to learn how to make basic API calls to DreamFactory.",
      "quickstartSteps": {
        "stepOne": "Click on your favorite client platform below. This will take you to a GitHub repo with an example application.",
        "stepTwo": "Follow the instructions in the README file to get the application running in your new DreamFactory instance.",
        "stepThree": "If you have any problems, click on the \"Resources\" button at left for links to documentation, product tutorials, and technical support."
      },
      "clientPlatformHeading": "Click on a client platform below to download a sample application and learn how to make API calls:",
      "nativeExamplesHeading": "Native Examples",
      "javaScriptExamplesHeading": "JavaScript Examples"
    },
    "resourcesPage": {
      "resourcesHeading": "Resources",
      "resourcesSubHeading": "DreamFactory provides all of the backend services that you need to build great mobile, web, and IoT applications. Follow the links below to get started:"
    },
    "downloadPage": {
      "downloadHeading": "DreamFactory Downloads",
      "downloadText": "DreamFactory is an open source software package available under the Apache License. The source code is free to download, use, and share. You can install DreamFactory in a number of ways: using a cloud service, a local install, or on any Linux or Windows server. The links below provide access to downloads for your preferred platform.",
      "cloudInstallersHeading": "Cloud Installers",
      "localInstallersHeading": "Local Installers"
    },
    "brandNames": {
      "oracleCloud": "Oracle Cloud",
      "bitnami": "Bitnami",
      "docker": "Docker",
      "amazon": "Amazon",
      "azure": "Azure",
      "google": "Google",
      "vmWare": "VMware",
      "linux": "Linux",
      "osx": "OS X",
      "windows": "Windows",
      "gitHubSource": "GitHub Source",
      "objectiveC": "Objective-C",
      "appleSwift": "Apple Swift",
      "androidJava": "Android Java",
      "microsoftNet": "Microsoft .NET",
      "javaScript": "JavaScript",
      "ionic": "Ionic",
      "titanium": "Titanium",
      "angularJs": "Angular JS",
      "angular2": "Angular 2",
      "react": "React"
    }
  },
  "userManagement": {
    "requiredForLogin": "Required for login",
    "resetPassword": "Reset Password",
    "passwordReset": "Password Reset",
    "login": "Login",
    "forgotPassword": "Forgot Password",
    "requestPasswordReset": "Request Password Reset",
    "invitatonConfirmation": "Invitation Confirmation",
    "registrationConfirmation": "Registration Confirmation",
    "confirmUser": "Confirm User",
    "register": "Register",
    "registerSuccess": {
      "header": "Registration Success",
      "title": "Thanks For Registering!",
      "message": "A confirmation email has been sent to the email address that you registered with. Upon confirmation you will be able to login to the application. Thanks!"
    },
    "oAuth": "OAuth Login",
    "saml": "SAML 2.0 Login",
    "controls": {
      "username": {
        "label": "Choose Username",
        "altLabel": "Enter Username",
        "optional": "(Optional, defaults to email address)",
        "errors": {
          "required": "Username is required"
        }
      },
      "email": {
        "label": "Enter Email",
        "errors": {
          "required": "Email is required",
          "invalid": "Invalid email format"
        }
      },
      "firstName": {
        "label": "Enter First Name",
        "errors": {
          "required": "First name is required"
        }
      },
      "lastName": {
        "label": "Enter Last Name",
        "errors": {
          "required": "Last name is required"
        }
      },
      "displayName": {
        "label": "Enter Display Name",
        "errors": {
          "required": "Display name is required"
        }
      },
      "oldPassword": {
        "label": "Enter Old Password",
        "errors": {
          "required": "Old password is required"
        }
      },
      "password": {
        "label": "Enter Password",
        "altLabel": "Confirm new password",
        "errors": {
          "required": "Password is required",
          "length": "Password must be at least 5 characters long"
        }
      },
      "verifyPassword": {
        "label": "Verify Password",
        "altLabel": "Verify new password"
      },
      "confirmationCode": {
        "label": "Enter confirmation code",
        "errors": {
          "required": "Confirmation code is required"
        }
      },
      "confirmPassword": {
        "label": "Confirm Password",
        "altLabel": "Confirm new password",
        "errors": {
          "required": "Confirm password is required",
          "match": "Passwords do not match"
        }
      },
      "services": {
        "label": "Services"
      },
      "setSecurityQuestion": {
        "label": "Set Security Question"
      },
      "setPassword": {
        "label": "Set Password"
      },
      "securityQuestion": {
        "label": "Security Question"
      },
      "securityAnswer": {
        "label": "Enter security answer",
        "errors": {
          "required": "Security answer is required"
        }
      },
      "phone": {
        "label": "Enter telephone number"
      },
      "currentPassword": {
        "label": "Enter current password",
        "errors": {
          "required": "Required if Changing Email"
        }
      },
      "sendInvite": {
        "label": "Send Email Invite"
      }
    },
    "alerts": {
      "resetEmailSent": "A password reset email has been sent to the user's email address."
    },
    "profile": {
      "tabs": {
        "details": "Details",
        "securityQuestion": "Security Question",
        "password": "Password"
      },
      "alerts": {
        "detailsUpdated": "Profile updated successfully",
        "securtyQuestionUpdated": "Security question updated successfully",
        "passwordUpdated": "Password updated successfully"
      }
    }
  },
  "apps": {
    "manageApplications": "Manage Applications",
    "manage": "Manage",
    "import": "Import",
    "search": "Search",
    "deleteApp": "Delete app",
    "deleteSelectedApps": "Delete selected apps",
    "launchApp": "Launch app",
    "createSuccess": "App created successfully",
    "updateSuccess": "App successfully updated",
    "sampleApps": {
      "label": "Sample Apps",
      "options": {
        "android": "Android",
        "iosObjectiveC": "iOS Objective-C",
        "iosSwift": "iOS Swift",
        "javascript": "JavaScript",
        "angularJs": "AngularJS",
        "angular2": "Angular 2",
        "ionic": "Ionic",
        "Titanium": "Titanium",
        "ReactJS": "ReactJS",
        "dotnet": ".NET"
      }
    },
    "createApp": {
      "applicationName": {
        "label": "Application Name",
        "tooltip": {
          "label": "Display Name",
          "text": "The display name or label for your app, seen by users of the app in the LaunchPad UI."
        },
        "error": "Application name required"
      },
      "defaultRoleFilter": "Default Role Filter",
      "description": {
        "label": "Description",
        "tooltip": {
          "text": "The app description, seen by users of the app in the LaunchPad UI."
        }
      },
      "defaultRole": {
        "label": "Assign a Default Role",
        "tooltip": {
          "text": "Unauthenticated or guest users of the app will have this role."
        },
        "options": {
          "noRole": "-- No available filtered roles --"
        }
      },
      "active": "Active",
      "apiKey": {
        "label": "The API key for this app is",
        "copy": "Copy API Key"
      },
      "appLocation": {
        "label": "App Location",
        "tooltip": {
          "text": "Select File Storage if you want to store your app code on your DreamFactory instance or some other remote file storage. Select Native for native apps or running the app from code on your local machine (CORS required). Select URL to specify a URL for your app."
        },
        "options": {
          "noStorage": "No Storage Required - remote device, client, or desktop.",
          "fileStorage": {
            "label": "On a provisioned file storage service.",
            "storageService": {
              "label": "Storage Service",
              "tooltip": "Where to store the files for your app.",
              "options": {
                "file": "Local File Storage",
                "log": "Local Log Storage"
              }
            },
            "storageFolder": {
              "label": "Storage Folder",
              "tooltip": "The folder on the selected storage service.",
              "placeholder": "Enter Storage Container"
            },
            "launchPath": {
              "label": "Launch Path",
              "tooltip": "The is the file to load when your app is run. Default is index.html.",
              "placeholder": "Enter default path and file to launch."
            }
          },
          "webServer": {
            "label": "On this web server.",
            "pathToApp": {
              "label": "Path to Application",
              "tooltip": "The is the file to load when your app is run. Default is index.html."
            }
          },
          "remoteUrl": {
            "label": "On a remote URL.",
            "url": {
              "label": "URL to Application",
              "tooltip": "Applications can consist of only a URL. This could be an app on some other server or a web site URL."
            }
          },
          "urlPath": {
            "label": "The URL for this app is:",
            "copy": "Copy URL"
          }
        }
      }
    },
    "importApp": {
      "title": "Import Application",
      "subtitle": "Select App Package File",
      "description": "Select one of the sample apps below, enter the URL for a package file, or browse for a local package file. Click 'Import' to add the app to your DreamFactory instance.",
      "url": {
        "label": "Package URL",
        "placeholder": "Enter URL to package file"
      },
      "optionsPrefix": "Address Book for ",
      "storageService": "Storage Service (optional)",
      "storageFolder": "Storage Folder (optional)",
      "files": "Files",
      "logs": "Logs",
      "error": "File or File URL Required"
    }
  },
  "nav": {
    "home": {
      "nav": "Home",
      "welcome": { "nav": "Welcome", "header": "{{nav.home.welcome.nav}}" },
      "resources": {
        "nav": "Resources",
        "header": "{{nav.home.resources.nav}}"
      },
      "quickstart": {
        "nav": "Quickstart",
        "header": "{{nav.home.quickstart.nav}}"
      },
      "download": { "nav": "Download", "header": "{{nav.home.download.nav}}" }
    },
    "api-connections": {
      "nav": "API Connections",
      "api-types": {
        "nav": "API Types",
        "database": {
          "nav": "Database",
          "header": "{{nav.api-connections.api-types.database.nav}}"
        },
        "custom": {
          "nav": "Custom",
          "header": "{{nav.api-connections.api-types.custom.nav}}"
        },
        "file": {
          "nav": "File",
          "header": "{{nav.api-connections.api-types.file.nav}}"
        },
        "utility": {
          "nav": "Utility",
          "header": "{{nav.api-connections.api-types.utility.nav}}"
        }
      },
      "role-based-access": {
        "nav": "Role Based Access",
        "header": "{{nav.api-connections.role-based-access.nav}}"
      },
      "api-keys": {
        "nav": "API Keys",
        "header": "{{nav.api-connections.api-keys.nav}}",
        "create": {
          "nav": "Create Application",
          "header": "{{nav.api-connections.api-keys.create.nav}}"
        },
        "edit": {
          "header": "Edit Application"
        },
        "import": {
          "nav": "Import Application",
          "header": "{{nav.api-connections.api-keys.import.nav}}"
        }
      },
      "scripts": {
        "nav": "Scripts",
        "header": "{{nav.api-connections.scripts.nav}}"
      },
      "api-docs": {
        "nav": "API Docs",
        "header": "{{nav.api-connections.api-docs.nav}}"
      }
    },
    "api-security": {
      "nav": "Security",
      "rate-limiting": {
        "nav": "Rate Limiting",
        "header": "{{nav.api-security.rate-limiting.nav}}",
        "create": {
          "nav": "Create Limit",
          "header": "{{nav.api-security.rate-limiting.create.nav}}"
        },
        "edit": {
          "header": "Edit Limit"
        }
      },
      "authentication": {
        "nav": "Authentication",
        "header": "{{nav.api-security.authentication.nav}}"
      }
    },
    "system-settings": {
      "nav": "System Settings",
      "config": {
        "nav": "Config",
        "header": "{{nav.system-settings.config.nav}}",
        "system-info": {
          "nav": "System Info",
          "header": "{{nav.system-settings.config.system-info.nav}}"
        },
<<<<<<< HEAD
        "cors": {
          "header": "Cors Configuration",
          "nav": "CORS",
          "pageTitle": "CORS Overview",
          "pageSubtitle": "Enter allowed hosts and HTTP verbs. You can enter * for all hosts. Use the * option for development to enable application code running locally on your computer to communicate directly with your DreamFactory instance.",
          "table": {
            "headers": {
              "active": "Active",
              "id": "ID",
              "path": "Path",
              "description": "Description",
              "maxAge": "Max Age"
            }
          },
          "create": {
            "header": "Create Cors Configuration"
          },
          "edit": {
            "header": "Update Cors Configuration"
          },
          "formControls": {
            "path": "Path",
            "description": "Description",
            "origins": "Origins",
            "headers": "Headers",
            "exposedHeaders": "Exposed Headers",
            "maxAge": "Max Age",
            "methods": "Methods",
            "supportsCredentials": "Supports Credentials",
            "enabled": "Enabled"
          },
          "cache": {
            "nav": "Cache",
            "header": "{{nav.system-settings.config.cache.nav}}"
          }
        },
        "scheduler": {
          "nav": "Scheduler",
          "header": "{{nav.system-settings.scheduler.nav}}"
        },
        "logs": { "nav": "Logs", "header": "{{nav.system-settings.logs.nav}}" },
        "reporting": {
          "nav": "Reporting",
          "header": "{{nav.system-settings.reporting.nav}}"
        },
        "df-platform-apis": {
          "nav": "DreamFactory Platform APIs",
          "header": "{{nav.system-settings.df-platform-apis.nav}}"
=======
        "cache": {
          "nav": "Cache",
          "header": "{{nav.system-settings.config.cache.nav}}"
        },
        "email-templates": {
          "nav": "Email Templates",
          "header": "{{nav.system-settings.config.email-templates.nav}}",
          "create": {
            "nav": "Create Email Template",
            "header": "{{nav.system-settings.config.email-templates.create.nav}}"
          },
          "edit": {
            "nav": "Edit Email Template",
            "header": "{{nav.system-settings.config.email-templates.edit.nav}}"
          }
>>>>>>> 5764500e
        }
      },
      "admin-settings": {
        "nav": "Admin Settings",
        "admins": {
          "nav": "Admins",
          "header": "Manage Admins",
          "create": {
            "nav": "Create a new admin",
            "header": "{{nav.admin-settings.admins.create.nav}}"
          },
          "edit": { "header": "{{edit}}" }
        },
        "schema": {
          "nav": "Schema",
          "header": "{{nav.admin-settings.schema.nav}}"
        },
        "users": {
          "nav": "Users",
          "header": "Manage Users",
          "create": {
            "nav": "Create a new user",
            "header": "{{nav.admin-settings.users.create.nav}}"
          },
          "edit": { "header": "{{edit}}" }
        },
        "files": { "nav": "{{files}}", "header": "{{files}}" }
      },
      "profile": { "header": "Profile" },
      "logout": { "header": "Logout" },
      "data": { "nav": "{{data}}", "header": "{{data}}" },
      "package-manager": { "nav": "{{packages}}", "header": "{{packages}}" },
      "launchpad": { "nav": "{{launchpad}}", "header": "{{launchpad}}" }
    },
    "admins": {
      "accessByTabs": "Access by Tabs",
      "alerts": {
        "new": "For new Admins you can send an email invite so they can set their own password, or set a password for them now.",
        "restrictedAdmin": "Restricted admin",
        "autoRole": "An auto-generated role will be created for this admin.",
        "roleId": "Role id: {{roleId}}",
        "createdSuccess": "Admin created successfully",
        "updateSuccess": "Admin updated successfully",
        "deleteSuccess": "Admin deleted successfully",
        "importSuccess": "Admin imported successfully",
        "exportSuccess": "Admin exported successfully"
      }
    },
    "users": {
      "alerts": {
        "new": "For new Users you can send an email invite so they can set their own password, or set a password for them now.",
        "createdSuccess": "User created successfully",
        "updateSuccess": "User updated successfully",
        "deleteSuccess": "User deleted successfully",
        "importSuccess": "User imported successfully",
        "exportSuccess": "User exported successfully"
      }
    },
    "alerts": {
      "duplicateEmail": "Email address already exists",
      "close": "Close alert"
    },
    "limits": {
      "name": "Limit Name",
      "description": "Description",
      "limitType": "Limit Type",
      "limitRate": "Limit Rate",
      "limitPeriod": "Limit Period",
      "role": "Role",
      "service": "Service",
      "endpoint": "Endpoint",
      "user": "User",
      "verb": "Verb",
      "active": "Active",
      "invalidForm": "Invalid Form Input",
      "createSuccessMessage": "Limit successfully created",
      "updateSuccessMessage": "Limit successfully updated",
      "deleteSuccessMessage": "Limit successfully deleted"
    },
    "lookupKeys": {
      "label": "Lookup Keys",
      "desc": "Lookup keys for service configuration and credentials must be made private.",
      "noKeys": "No lookup keys."
    },
    "roles": {
      "label": "Roles",
      "role": "Role",
      "app": "App",
      "appRoleAssigned": "{{assigned}}/{{total}} app roles assigned",
      "noRoles": "No roles assigned."
    },
    "system-info": {
      "subheading": "Displays current system information.",
      "instance": {
        "instance": "Instance",
        "licenseLevel": "License Level",
        "licenseKey": "License Key",
        "subscriptionStatus": "Subscription Status",
        "subscriptionExpirationDate": "Subscription Expiration Date",
        "systemDatabase": "System Database",
        "installPath": "Install Path",
        "logPath": "Log Path",
        "logMode": "Log Mode",
        "logLevel": "Log Level",
        "cacheDriver": "Cache Driver",
        "demo": "Demo",
        "instanceId": "Instance ID"
      },
      "packages": "Installed Packages",
      "server": {
        "heading": "Server",
        "os": "Operating System",
        "release": "Release",
        "host": "Host",
        "machine": "Machine",
        "serverApi": "Server API"
      },
      "client": {
        "heading": "Client",
        "userAgent": "User Agent",
        "ipAddress": "IP Address",
        "Locale": "Locale"
      }
    },
    "cache": {
      "cache": "Cache",
      "overview": "Cache Overview",
      "flushService": "Flush {{serviceName}} Cache",
      "description": "Flush system-wide cache or per-service caches. Use the cache clearing buttons below to refresh any changes made to your system configuration values.",
      "flushSystemCache": "Flush System-Wide Cache",
      "perServiceCaches": "Per-Service Caches"
    }
<<<<<<< HEAD
=======
  },
  "cache": {
    "cache": "Cache",
    "overview": "Cache Overview",
    "flushService": "Flush {{serviceName}} Cache",
    "description": "Flush system-wide cache or per-service caches. Use the cache clearing buttons below to refresh any changes made to your system configuration values.",
    "flushSystemCache": "Flush System-Wide Cache",
    "perServiceCaches": "Per-Service Caches"
  },
  "emailTemplates": {
    "description": "Create and edit email templates for User Registration, User Invite, Password Reset, and your custom email services.",
    "templateName": {
      "label": "Template Name",
      "placeholder": "Enter template name",
      "error": "Template name required"
    },
    "templateDescription": {
      "label": "Template Description",
      "placeholder": "Enter template description"
    },
    "recipient": {
      "label": "Recipient",
      "tooltip": "Enter recipient address. Enter multiple addresses separated by comma."
    },
    "cc": {
      "label": "CC",
      "tooltip": "Enter cc address. Enter multiple addresses separated by comma"
    },
    "bcc": {
      "label": "BCC",
      "tooltip": "Enter bcc address. Enter multiple addresses separated by comma."
    },
    "subject": { "label": "Subject", "placeholder": "Enter email subject" },
    "attachment": {
      "label": "Attachment",
      "tooltip": "You can enter URL for attachment. Enter multiple URLs separated by comma. You can use lookup keys here too. Example: {key1},{key2}.",
      "placeholder": "Enter email attachment"
    },
    "body": "Body",
    "senderName": {
      "label": "Sender Name",
      "placeholder": "Enter sender name"
    },
    "senderEmail": {
      "label": "Sender Email",
      "placeholder": "Enter sender email"
    },
    "replyToName": {
      "label": "Reply To Name",
      "placeholder": "Enter reply to name"
    },
    "replyToEmail": {
      "label": "Reply To Email",
      "placeholder": "Enter reply to email"
    },
    "alerts": {
      "createSuccess": "Email template successfully created",
      "updateSuccess": "Email template successfully updated"
    }
>>>>>>> 5764500e
  }
}<|MERGE_RESOLUTION|>--- conflicted
+++ resolved
@@ -486,7 +486,6 @@
           "nav": "System Info",
           "header": "{{nav.system-settings.config.system-info.nav}}"
         },
-<<<<<<< HEAD
         "cors": {
           "header": "Cors Configuration",
           "nav": "CORS",
@@ -535,7 +534,7 @@
         "df-platform-apis": {
           "nav": "DreamFactory Platform APIs",
           "header": "{{nav.system-settings.df-platform-apis.nav}}"
-=======
+        },
         "cache": {
           "nav": "Cache",
           "header": "{{nav.system-settings.config.cache.nav}}"
@@ -551,7 +550,6 @@
             "nav": "Edit Email Template",
             "header": "{{nav.system-settings.config.email-templates.edit.nav}}"
           }
->>>>>>> 5764500e
         }
       },
       "admin-settings": {
@@ -684,8 +682,6 @@
       "flushSystemCache": "Flush System-Wide Cache",
       "perServiceCaches": "Per-Service Caches"
     }
-<<<<<<< HEAD
-=======
   },
   "cache": {
     "cache": "Cache",
@@ -745,6 +741,5 @@
       "createSuccess": "Email template successfully created",
       "updateSuccess": "Email template successfully updated"
     }
->>>>>>> 5764500e
   }
 }