--- conflicted
+++ resolved
@@ -60,7 +60,6 @@
   "data": "Data",
   "packages": "Packages",
   "launchpad": "LaunchPad",
-<<<<<<< HEAD
   "goBack": "Go back",
   "verbs": {
     "get": "GET (read)",
@@ -69,9 +68,7 @@
     "patch": "PATCH (update)",
     "delete": "DELETE (remove)"
   },
-=======
   "version": "Version",
->>>>>>> 9b48e0b6
   "home": {
     "resourceLinks": {
       "gettingStartedGuide": "Getting Started Guide",
@@ -632,7 +629,6 @@
     "updateSuccessMessage": "Limit successfully updated",
     "deleteSuccessMessage": "Limit successfully deleted"
   },
-<<<<<<< HEAD
   "scheduler": {
     "logPageTitle": "Scheduler Task Log",
     "logPageSubtitle": "This interface displays the scheduler task error log.",
@@ -663,51 +659,39 @@
       "app": "App",
       "appRoleAssigned": "{{assigned}}/{{total}} app roles assigned",
       "noRoles": "No roles assigned."
-=======
-  "lookupKeys": {
-    "label": "Lookup Keys",
-    "desc": "Lookup keys for service configuration and credentials must be made private.",
-    "noKeys": "No lookup keys."
-  },
-  "roles": {
-    "label": "Roles",
-    "role": "Role",
-    "app": "App",
-    "appRoleAssigned": "{{assigned}}/{{total}} app roles assigned",
-    "noRoles": "No roles assigned."
-  },
-  "system-info": {
-    "subheading": "Displays current system information.",
-    "instance": {
-      "instance": "Instance",
-      "licenseLevel": "License Level",
-      "licenseKey": "License Key",
-      "subscriptionStatus": "Subscription Status",
-      "subscriptionExpirationDate": "Subscription Expiration Date",
-      "systemDatabase": "System Database",
-      "installPath": "Install Path",
-      "logPath": "Log Path",
-      "logMode": "Log Mode",
-      "logLevel": "Log Level",
-      "cacheDriver": "Cache Driver",
-      "demo": "Demo",
-      "instanceId": "Instance ID"
-    },
-    "packages": "Installed Packages",
-    "server": {
-      "heading": "Server",
-      "os": "Operating System",
-      "release": "Release",
-      "host": "Host",
-      "machine": "Machine",
-      "serverApi": "Server API"
-    },
-    "client": {
-      "heading": "Client",
-      "userAgent": "User Agent",
-      "ipAddress": "IP Address",
-      "Locale": "Locale"
->>>>>>> 9b48e0b6
+    },
+    "system-info": {
+      "subheading": "Displays current system information.",
+      "instance": {
+        "instance": "Instance",
+        "licenseLevel": "License Level",
+        "licenseKey": "License Key",
+        "subscriptionStatus": "Subscription Status",
+        "subscriptionExpirationDate": "Subscription Expiration Date",
+        "systemDatabase": "System Database",
+        "installPath": "Install Path",
+        "logPath": "Log Path",
+        "logMode": "Log Mode",
+        "logLevel": "Log Level",
+        "cacheDriver": "Cache Driver",
+        "demo": "Demo",
+        "instanceId": "Instance ID"
+      },
+      "packages": "Installed Packages",
+      "server": {
+        "heading": "Server",
+        "os": "Operating System",
+        "release": "Release",
+        "host": "Host",
+        "machine": "Machine",
+        "serverApi": "Server API"
+      },
+      "client": {
+        "heading": "Client",
+        "userAgent": "User Agent",
+        "ipAddress": "IP Address",
+        "Locale": "Locale"
+      }
     }
   }
 }