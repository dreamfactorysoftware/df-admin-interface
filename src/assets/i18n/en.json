--- conflicted
+++ resolved
@@ -362,16 +362,12 @@
     "roles": { "header": "Roles" },
     "services": { "header": "Services" },
     "apps": { "header": "Apps" },
-<<<<<<< HEAD
-    "users": { "header": "Users" },
-=======
     "users": {
       "nav": "Users",
       "header": "Manage Users",
       "create": { "header": "Create a new user" },
       "edit": { "header": "Edit" }
     },
->>>>>>> 93a87f01
     "api-docs": { "header": "API Docs" },
     "schema": { "header": "Schema" },
     "data": { "header": "Data" },
@@ -379,7 +375,6 @@
     "scripts": { "header": "Scripts" },
     "config": { "header": "Config" },
     "package-manager": { "header": "Packages" },
-<<<<<<< HEAD
     "limits": {
       "header": "Limits",
       "create": {
@@ -389,27 +384,17 @@
         "header": "Edit Limit"
       }
     },
-=======
-    "limits": { "header": "Limits" },
->>>>>>> 93a87f01
     "scheduler": { "header": "Scheduler" },
     "reports": { "header": "Reports" }
   },
   "admins": {
     "accessByTabs": "Access by Tabs",
     "alerts": {
-<<<<<<< HEAD
-      "newAdmin": "For new Admins you can send an email invite so they can set their own password, or set a password for them now.",
-=======
       "new": "For new Admins you can send an email invite so they can set their own password, or set a password for them now.",
->>>>>>> 93a87f01
       "restrictedAdmin": "Restricted admin",
       "autoRole": "An auto-generated role will be created for this admin.",
       "roleId": "Role id: {{roleId}}",
       "createdSuccess": "Admin created successfully",
-<<<<<<< HEAD
-      "updateSuccess": "Admin updated successfully"
-=======
       "updateSuccess": "Admin updated successfully",
       "deleteSuccess": "Admin deleted successfully",
       "importSuccess": "Admin imported successfully",
@@ -426,7 +411,6 @@
       "importSuccess": "User imported successfully",
       "exportSuccess": "User exported successfully",
       "inviteSent": "An email invite has been sent."
->>>>>>> 93a87f01
     }
   },
   "alerts": {
@@ -461,7 +445,6 @@
   "exportList": "Export list",
   "importList": "Import list",
   "description": "Description",
-<<<<<<< HEAD
   "limits": {
     "name": "Limit Name",
     "description": "Description",
@@ -478,8 +461,6 @@
     "createSuccessMessage": "Limit successfully created",
     "updateSuccessMessage": "Limit successfully updated"
   },
-=======
->>>>>>> 93a87f01
   "cancel": "Cancel",
   "basic": "Basic",
   "lookupKeys": "Lookup Keys",
