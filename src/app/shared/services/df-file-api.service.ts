import { Injectable } from '@angular/core';
import { HttpClient, HttpEventType } from '@angular/common/http';
import { Observable, catchError, map, tap, filter, throwError } from 'rxjs';
import { DfUserDataService } from './df-user-data.service';
import { SESSION_TOKEN_HEADER } from '../constants/http-headers';

export interface GenericListResponse<T> {
  resource: T[];
  meta?: {
    count: number;
    limit: number;
    offset: number;
  };
}

export interface FileService {
  id: number;
  name: string;
  label: string;
  type: string;
}

export interface FileItem {
  name: string;
  path: string;
  type: string;
  contentType?: string;
  lastModified?: string;
  size?: number;
}

@Injectable({
  providedIn: 'root',
})
export class FileApiService {
  // Array of service names that should be excluded from file selection
  private excludedServices = ['logs', 'log'];

  constructor(
    private http: HttpClient,
    private userDataService: DfUserDataService
  ) {}
<<<<<<< HEAD

  /**
   * Get the absolute API URL by determining the base URL from the current window location
   * This bypasses the Angular baseHref and router completely
   */
  private getAbsoluteApiUrl(path: string): string {
    // Get the current origin (protocol + hostname + port)
    const origin = window.location.origin;

    // Remove leading slash if present
    const cleanPath = path.startsWith('/') ? path.substring(1) : path;

    // First ensure we remove any /dreamfactory/dist/ prefix if it exists in the path
    const pathWithoutPrefix = cleanPath.replace(/^(dreamfactory\/dist\/)?/, '');

    // Combine to get the absolute URL that goes directly to /api/v2 without any prefix
    const absoluteUrl = `${origin}/${pathWithoutPrefix}`;

    console.log(`🔍 Constructed absolute URL for API request: ${absoluteUrl}`);
    return absoluteUrl;
  }
=======
>>>>>>> 7527a1a1

  /**
   * Check if a file service should be included in the selector
   * @param service The file service to check
   * @returns True if the service should be included, false otherwise
   */
  private isSelectableFileService(service: FileService): boolean {
    // Exclude services with names containing 'log'
    if (
      this.excludedServices.some(
        exclude =>
          service.name.toLowerCase().includes(exclude) ||
          service.label.toLowerCase().includes(exclude)
      )
    ) {
      return false;
    }

    return true;
  }

  /**
   * Get the HTTP headers for authenticated requests
   */
  private getHeaders() {
    const headers: Record<string, string> = {};
    const token = this.userDataService.token;

    if (token) {
      headers[SESSION_TOKEN_HEADER] = token;
    }

    console.log('Auth headers:', headers);
    return headers;
  }

  /**
   * Get a list of all file services
   */
  getFileServices(): Observable<GenericListResponse<FileService>> {
    console.log(
      'Getting file services, session token:',
      this.userDataService.token
    );

    // Default hardcoded services to use as fallback
    const defaultServices: GenericListResponse<FileService> = {
      resource: [
        {
          id: 3,
          name: 'files',
          label: 'Local File Storage',
          type: 'local_file',
        },
      ],
    };

    // If no session token, immediately return the default services
    if (!this.userDataService.token) {
      console.warn('No session token available, using hardcoded file services');
      return new Observable<GenericListResponse<FileService>>(observer => {
        observer.next(defaultServices);
        observer.complete();
      });
    }

    // Create an observable that will immediately emit the default services
    // This ensures we always have something to return, even if the HTTP request fails
    return new Observable<GenericListResponse<FileService>>(observer => {
      // First emit the default services to ensure the UI is responsive
      observer.next(defaultServices);

<<<<<<< HEAD
      // Direct URL construction to bypass Angular baseHref and router
      const url = `${window.location.origin}/api/v2/system/service`;
      console.log(`Loading file services from absolute URL: ${url}`);

      // Set parameters for file service filtering
      const params = {
        filter: 'type=local_file',
        fields: 'id,name,label,type',
      };

      // Get authentication headers
      const headers = this.getHeaders();

      // Then try to get the actual services from the API using direct HTTP
      this.http
        .get<GenericListResponse<FileService>>(url, { params, headers })
=======
      // Then try to get the actual services from the API
      // Using direct URL format that matches the server expectation
      // Notice the format change from filter[type] to filter=type=
      this.http
        .get<GenericListResponse<FileService>>('api/v2/system/service', {
          params: {
            filter: 'type=local_file',
            fields: 'id,name,label,type',
          },
          headers: this.getHeaders(),
        })
>>>>>>> 7527a1a1
        .pipe(
          map(response => {
            if (
              !response ||
              !response.resource ||
              !Array.isArray(response.resource)
            ) {
              console.warn(
                'Invalid response format from API, using default services'
              );
              return defaultServices;
            }

            // Filter out non-selectable services
            response.resource = response.resource.filter(service =>
              this.isSelectableFileService(service)
            );

            // If no services are left after filtering, use defaults
            if (response.resource.length === 0) {
              console.warn(
                'No valid file services found in API response, using defaults'
              );
              return defaultServices;
            }

            return response;
          }),
          catchError(error => {
            console.error('Error fetching file services:', error);
            console.warn('API call failed, using default file services');
            return new Observable<GenericListResponse<FileService>>(
              innerObserver => {
                innerObserver.next(defaultServices);
                innerObserver.complete();
              }
            );
          })
        )
        .subscribe({
          next: apiResponse => {
            // Only emit if different from the default (to avoid duplicate emissions)
            if (
              JSON.stringify(apiResponse) !== JSON.stringify(defaultServices)
            ) {
              observer.next(apiResponse);
            }
            observer.complete();
          },
          error: () => {
            // In case of any unexpected error, complete the observable
            observer.complete();
          },
        });
    });
  }

  /**
   * List files in a directory
   * @param serviceName The name of the file service
   * @param path The path to list (optional)
   */
  listFiles(serviceName: string, path: string = ''): Observable<any> {
    // Return empty list if service name is missing
    if (!serviceName) {
      console.warn(
        'No service name provided for listFiles, returning empty list'
      );
      return new Observable(observer => {
        observer.next({ resource: [] });
        observer.complete();
      });
    }

<<<<<<< HEAD
    // Construct the path
    const apiPath = path
      ? `api/v2/${serviceName}/${path}`
      : `api/v2/${serviceName}`;

    // Log the operation
    console.log(`Listing files from path: ${apiPath}`);

    // Use DfBaseCrudService style approach to ensure consistency with admin interface
    // Just use the HTTP client directly with exact URL
    const url = `${window.location.origin}/${apiPath}`;
    console.log(`Using absolute URL: ${url}`);
=======
    const url = path
      ? `api/v2/${serviceName}/${path}`
      : `api/v2/${serviceName}`;
    console.log(`Listing files from ${url}`);
>>>>>>> 7527a1a1

    // Set specific parameters for file listing
    const params: Record<string, string> = {};
    // Ask for content-type to help identify file types
    params['include_properties'] = 'content_type';
    // Add standard fields
    params['fields'] = 'name,path,type,content_type,last_modified,size';

<<<<<<< HEAD
    // Add the session token to headers
    const headers: Record<string, string> = {};
    const token = this.userDataService.token;
    if (token) {
      headers[SESSION_TOKEN_HEADER] = token;
    }

    return this.http
      .get(url, {
        headers,
        params,
=======
    return this.http
      .get(url, {
        headers: this.getHeaders(),
        params: params,
>>>>>>> 7527a1a1
      })
      .pipe(
        tap(response => console.log('Files response:', response)),
        catchError(error => {
          console.error(`Error fetching files from ${url}:`, error);

          // Create a helpful message based on the error
          let errorMessage = 'Error loading files. ';

          if (error.status === 500) {
            errorMessage +=
              'The server encountered an internal error. This might be a temporary issue.';
          } else if (error.status === 404) {
            errorMessage += 'The specified folder does not exist.';
          } else if (error.status === 403 || error.status === 401) {
            errorMessage +=
              'You do not have permission to access this location.';
          } else {
            errorMessage += 'Please check your connection and try again.';
          }

          // Log the error message for debugging
          console.warn(errorMessage);

          // Return an empty resource array to avoid UI errors
          return new Observable(observer => {
            observer.next({
              resource: [],
              error: errorMessage,
            });
            observer.complete();
          });
        })
      );
  }

  /**
   * Upload a file
   * @param serviceName The name of the file service
   * @param file The file to upload
   * @param path The path to upload to (optional)
   */
  uploadFile(
    serviceName: string,
    file: File,
    path: string = ''
  ): Observable<any> {
<<<<<<< HEAD
    // Construct the path
    let apiPath: string;
=======
    // Build the URL properly including the filename
    let url: string;
>>>>>>> 7527a1a1
    if (path) {
      // Ensure path doesn't end with slash and append filename
      const cleanPath = path.replace(/\/$/, '');
      apiPath = `api/v2/${serviceName}/${cleanPath}/${file.name}`;
    } else {
      apiPath = `api/v2/${serviceName}/${file.name}`;
    }

<<<<<<< HEAD
    // Use absolute URL to bypass any baseHref issues
    const url = this.getAbsoluteApiUrl(apiPath);

    console.log(
      `⭐⭐⭐ UPLOADING FILE ${file.name} (${file.size} bytes), type: ${file.type} ⭐⭐⭐`
    );
    console.log(`To absolute URL: ${url}`);
    console.log(`Current document baseURI: ${document.baseURI}`);
    console.log(`Current window location: ${window.location.href}`);

    // Check if this is a private key file (just for logging purposes)
=======
    console.log(
      `Uploading file: ${file.name}, size: ${file.size} bytes, type: ${file.type}`
    );
    console.log(`To URL: ${url}`);

    // Check if this is a private key file that needs special handling
>>>>>>> 7527a1a1
    const isPEMFile =
      file.name.endsWith('.pem') ||
      file.name.endsWith('.p8') ||
      file.name.endsWith('.key');
<<<<<<< HEAD
    if (isPEMFile) {
      console.log(
        'Detected private key file - using standard FormData upload method'
      );
    }

    // Create FormData for the file - this works for ALL file types
    const formData = new FormData();
    // IMPORTANT: Use 'files' instead of 'file' to match the admin implementation
    formData.append('files', file);

    // Get authentication headers
    const headers = this.getHeaders();

    // Use Angular's HttpClient for the upload - this handles baseHref correctly
    return this.http.post(url, formData, { headers }).pipe(
      tap(response => console.log('Upload complete with response:', response)),
      catchError(error => {
        console.error(
          `Error uploading file: ${error.status} ${error.statusText}`,
          error
        );
        return throwError(() => ({
          status: error.status,
          error: error.error || { message: 'File upload failed' },
        }));
      })
    );
=======

    if (isPEMFile) {
      console.log(
        'Detected private key file - using binary upload method for proper content preservation'
      );
      return this.uploadBinaryFile(url, file);
    }

    // Get authentication headers
    const headers = this.getHeaders();

    // Use a more direct XMLHttpRequest approach with explicit binary handling
    return new Observable(observer => {
      // Create a new XMLHttpRequest
      const xhr = new XMLHttpRequest();

      // Set up progress tracking
      xhr.upload.onprogress = event => {
        if (event.lengthComputable) {
          const percentDone = Math.round((100 * event.loaded) / event.total);
          console.log(`Upload progress: ${percentDone}%`);
          observer.next({ type: 'progress', progress: percentDone });
        }
      };

      // Handle various events
      xhr.onload = () => {
        if (xhr.status >= 200 && xhr.status < 300) {
          let response;
          try {
            response = JSON.parse(xhr.responseText);
          } catch (e) {
            response = xhr.responseText;
          }
          console.log('Upload complete with response:', response);
          observer.next(response);
          observer.complete();
        } else {
          let errorResponse;
          try {
            errorResponse = JSON.parse(xhr.responseText);
          } catch (e) {
            errorResponse = { error: xhr.statusText };
          }
          console.error(
            `Error uploading file: ${xhr.status} ${xhr.statusText}`,
            errorResponse
          );
          observer.error({ status: xhr.status, error: errorResponse });
        }
      };

      xhr.onerror = () => {
        console.error('Network error during file upload');
        observer.error({
          status: 0,
          error: 'Network error during file upload',
        });
      };

      xhr.ontimeout = () => {
        console.error('Timeout during file upload');
        observer.error({ status: 408, error: 'Request timeout' });
      };

      // Open the request (POST for file upload)
      xhr.open('POST', url, true);

      // Add authentication and other needed headers
      Object.keys(headers).forEach(key => {
        xhr.setRequestHeader(key, headers[key]);
      });

      // Create FormData for the file
      const formData = new FormData();
      formData.append('file', file);

      // Log the file size again right before sending
      console.log(`Sending file with size: ${file.size} bytes`);

      // Send the request with the file data
      xhr.send(formData);

      // Return an unsubscribe function
      return () => {
        if (xhr && xhr.readyState !== 4) {
          xhr.abort();
        }
      };
    });
>>>>>>> 7527a1a1
  }

  /**
   * Create a directory using POST with X-Http-Method header
   * @param serviceName The name of the file service
   * @param path The path where to create the directory
   * @param name The name of the directory
   */
<<<<<<< HEAD
  createDirectoryWithPost(
    serviceName: string,
    path: string,
    name: string
  ): Observable<any> {
    const payload = {
      resource: [
        {
          name: name,
          type: 'folder',
        },
      ],
    };

    // Construct the path
    const apiPath = path
      ? `api/v2/${serviceName}/${path}`
      : `api/v2/${serviceName}`;
    // Use absolute URL to bypass any baseHref issues
    const url = this.getAbsoluteApiUrl(apiPath);
    console.log(
      `Creating directory using POST at absolute URL: ${url}`,
      payload
    );

    // Get headers and add X-Http-Method header
    const headers = this.getHeaders();
    headers['X-Http-Method'] = 'POST';

    return this.http.post(url, payload, { headers }).pipe(
      tap(response => console.log('Create directory response:', response)),
      catchError(error => {
        console.error(`Error creating directory at ${url}:`, error);
        throw error;
      })
    );
=======
  private uploadBinaryFile(url: string, file: File): Observable<any> {
    console.log(
      `Uploading binary file: ${file.name}, size: ${file.size} bytes`
    );

    // Get authentication headers
    const headers = this.getHeaders();

    return new Observable(observer => {
      // First read the file
      const reader = new FileReader();

      reader.onload = event => {
        const content = event.target?.result;

        if (!content) {
          observer.error({ status: 500, error: 'Failed to read file content' });
          return;
        }

        console.log(
          `File content read successfully, content length: ${
            (content as ArrayBuffer).byteLength
          } bytes`
        );

        // Create a new XMLHttpRequest for binary upload
        const xhr = new XMLHttpRequest();

        // Set up progress tracking
        xhr.upload.onprogress = event => {
          if (event.lengthComputable) {
            const percentDone = Math.round((100 * event.loaded) / event.total);
            console.log(`Upload progress: ${percentDone}%`);
            observer.next({ type: 'progress', progress: percentDone });
          }
        };

        // Handle various events
        xhr.onload = () => {
          if (xhr.status >= 200 && xhr.status < 300) {
            let response;
            try {
              response = JSON.parse(xhr.responseText);
            } catch (e) {
              response = xhr.responseText;
            }
            console.log('Binary upload complete with response:', response);
            observer.next(response);
            observer.complete();
          } else {
            let errorResponse;
            try {
              errorResponse = JSON.parse(xhr.responseText);
            } catch (e) {
              errorResponse = { error: xhr.statusText };
            }
            console.error(
              `Error uploading binary file: ${xhr.status} ${xhr.statusText}`,
              errorResponse
            );
            observer.error({ status: xhr.status, error: errorResponse });
          }
        };

        xhr.onerror = () => {
          console.error('Network error during binary file upload');
          observer.error({
            status: 0,
            error: 'Network error during binary file upload',
          });
        };

        xhr.ontimeout = () => {
          console.error('Timeout during binary file upload');
          observer.error({ status: 408, error: 'Request timeout' });
        };

        // Open the request (POST for file upload)
        xhr.open('POST', url, true);

        // Add authentication headers
        Object.keys(headers).forEach(key => {
          xhr.setRequestHeader(key, headers[key]);
        });

        // Add content type header for binary data
        xhr.setRequestHeader('Content-Type', 'application/octet-stream');

        // Send the binary data directly
        xhr.send(content);

        // Return an unsubscribe function
        return () => {
          if (xhr && xhr.readyState !== 4) {
            xhr.abort();
          }
        };
      };

      reader.onerror = error => {
        console.error('Error reading file:', error);
        observer.error({
          status: 500,
          error:
            'Failed to read file: ' +
            (error.target?.error?.message || 'Unknown error'),
        });
      };

      // Read the file as an ArrayBuffer (binary content)
      reader.readAsArrayBuffer(file);
    });
>>>>>>> 7527a1a1
  }

  /**
   * Get file content
   * @param serviceName The name of the file service
   * @param path The path to the file
   */
  getFileContent(serviceName: string, path: string): Observable<any> {
<<<<<<< HEAD
    // Construct the path and use absolute URL
    const apiPath = `api/v2/${serviceName}/${path}`;
    const url = this.getAbsoluteApiUrl(apiPath);
    console.log(`Getting file content from absolute URL: ${url}`);
=======
    const url = `api/v2/${serviceName}/${path}`;
    console.log(`Getting file content from ${url}`);
>>>>>>> 7527a1a1

    return this.http
      .get(url, {
        responseType: 'blob',
        headers: this.getHeaders(),
      })
      .pipe(
        catchError(error => {
          console.error(`Error getting file content from ${url}:`, error);
          throw error;
        })
      );
  }

  /**
   * Delete a file
   * @param serviceName The name of the file service
   * @param path The path to the file
   */
  deleteFile(serviceName: string, path: string): Observable<any> {
<<<<<<< HEAD
    // Construct the path and use absolute URL
    const apiPath = `api/v2/${serviceName}/${path}`;
    const url = this.getAbsoluteApiUrl(apiPath);
    console.log(`Deleting file at absolute URL: ${url}`);
=======
    const url = `api/v2/${serviceName}/${path}`;
    console.log(`Deleting file at ${url}`);
>>>>>>> 7527a1a1

    return this.http.delete(url, { headers: this.getHeaders() }).pipe(
      tap(response => console.log('Delete response:', response)),
      catchError(error => {
        console.error(`Error deleting file at ${url}:`, error);
        throw error;
      })
    );
  }

  /**
   * Create a directory
   * @param serviceName The name of the file service
   * @param path The path where to create the directory
   * @param name The name of the directory
   */
  createDirectory(
    serviceName: string,
    path: string,
    name: string
  ): Observable<any> {
    const payload = {
      resource: [
        {
          name: name,
          type: 'folder',
        },
      ],
    };

<<<<<<< HEAD
    // Construct the path
    const apiPath = path
      ? `api/v2/${serviceName}/${path}`
      : `api/v2/${serviceName}`;
    // Use absolute URL to bypass any baseHref issues
    const url = this.getAbsoluteApiUrl(apiPath);
    console.log(`Creating directory at absolute URL: ${url}`, payload);
=======
    const url = path
      ? `api/v2/${serviceName}/${path}`
      : `api/v2/${serviceName}`;
    console.log(`Creating directory at ${url}`, payload);
>>>>>>> 7527a1a1

    return this.http.post(url, payload, { headers: this.getHeaders() }).pipe(
      tap(response => console.log('Create directory response:', response)),
      catchError(error => {
        console.error(`Error creating directory at ${url}:`, error);
        throw error;
      })
    );
  }
}<|MERGE_RESOLUTION|>--- conflicted
+++ resolved
@@ -40,7 +40,6 @@
     private http: HttpClient,
     private userDataService: DfUserDataService
   ) {}
-<<<<<<< HEAD
 
   /**
    * Get the absolute API URL by determining the base URL from the current window location
@@ -62,8 +61,6 @@
     console.log(`🔍 Constructed absolute URL for API request: ${absoluteUrl}`);
     return absoluteUrl;
   }
-=======
->>>>>>> 7527a1a1
 
   /**
    * Check if a file service should be included in the selector
@@ -72,13 +69,9 @@
    */
   private isSelectableFileService(service: FileService): boolean {
     // Exclude services with names containing 'log'
-    if (
-      this.excludedServices.some(
-        exclude =>
-          service.name.toLowerCase().includes(exclude) ||
-          service.label.toLowerCase().includes(exclude)
-      )
-    ) {
+    if (this.excludedServices.some(exclude =>
+        service.name.toLowerCase().includes(exclude) ||
+        service.label.toLowerCase().includes(exclude))) {
       return false;
     }
 
@@ -136,7 +129,6 @@
       // First emit the default services to ensure the UI is responsive
       observer.next(defaultServices);
 
-<<<<<<< HEAD
       // Direct URL construction to bypass Angular baseHref and router
       const url = `${window.location.origin}/api/v2/system/service`;
       console.log(`Loading file services from absolute URL: ${url}`);
@@ -153,19 +145,6 @@
       // Then try to get the actual services from the API using direct HTTP
       this.http
         .get<GenericListResponse<FileService>>(url, { params, headers })
-=======
-      // Then try to get the actual services from the API
-      // Using direct URL format that matches the server expectation
-      // Notice the format change from filter[type] to filter=type=
-      this.http
-        .get<GenericListResponse<FileService>>('api/v2/system/service', {
-          params: {
-            filter: 'type=local_file',
-            fields: 'id,name,label,type',
-          },
-          headers: this.getHeaders(),
-        })
->>>>>>> 7527a1a1
         .pipe(
           map(response => {
             if (
@@ -240,7 +219,6 @@
       });
     }
 
-<<<<<<< HEAD
     // Construct the path
     const apiPath = path
       ? `api/v2/${serviceName}/${path}`
@@ -253,12 +231,6 @@
     // Just use the HTTP client directly with exact URL
     const url = `${window.location.origin}/${apiPath}`;
     console.log(`Using absolute URL: ${url}`);
-=======
-    const url = path
-      ? `api/v2/${serviceName}/${path}`
-      : `api/v2/${serviceName}`;
-    console.log(`Listing files from ${url}`);
->>>>>>> 7527a1a1
 
     // Set specific parameters for file listing
     const params: Record<string, string> = {};
@@ -267,7 +239,6 @@
     // Add standard fields
     params['fields'] = 'name,path,type,content_type,last_modified,size';
 
-<<<<<<< HEAD
     // Add the session token to headers
     const headers: Record<string, string> = {};
     const token = this.userDataService.token;
@@ -279,12 +250,6 @@
       .get(url, {
         headers,
         params,
-=======
-    return this.http
-      .get(url, {
-        headers: this.getHeaders(),
-        params: params,
->>>>>>> 7527a1a1
       })
       .pipe(
         tap(response => console.log('Files response:', response)),
@@ -332,13 +297,8 @@
     file: File,
     path: string = ''
   ): Observable<any> {
-<<<<<<< HEAD
     // Construct the path
     let apiPath: string;
-=======
-    // Build the URL properly including the filename
-    let url: string;
->>>>>>> 7527a1a1
     if (path) {
       // Ensure path doesn't end with slash and append filename
       const cleanPath = path.replace(/\/$/, '');
@@ -347,7 +307,6 @@
       apiPath = `api/v2/${serviceName}/${file.name}`;
     }
 
-<<<<<<< HEAD
     // Use absolute URL to bypass any baseHref issues
     const url = this.getAbsoluteApiUrl(apiPath);
 
@@ -359,19 +318,10 @@
     console.log(`Current window location: ${window.location.href}`);
 
     // Check if this is a private key file (just for logging purposes)
-=======
-    console.log(
-      `Uploading file: ${file.name}, size: ${file.size} bytes, type: ${file.type}`
-    );
-    console.log(`To URL: ${url}`);
-
-    // Check if this is a private key file that needs special handling
->>>>>>> 7527a1a1
     const isPEMFile =
       file.name.endsWith('.pem') ||
       file.name.endsWith('.p8') ||
       file.name.endsWith('.key');
-<<<<<<< HEAD
     if (isPEMFile) {
       console.log(
         'Detected private key file - using standard FormData upload method'
@@ -400,98 +350,6 @@
         }));
       })
     );
-=======
-
-    if (isPEMFile) {
-      console.log(
-        'Detected private key file - using binary upload method for proper content preservation'
-      );
-      return this.uploadBinaryFile(url, file);
-    }
-
-    // Get authentication headers
-    const headers = this.getHeaders();
-
-    // Use a more direct XMLHttpRequest approach with explicit binary handling
-    return new Observable(observer => {
-      // Create a new XMLHttpRequest
-      const xhr = new XMLHttpRequest();
-
-      // Set up progress tracking
-      xhr.upload.onprogress = event => {
-        if (event.lengthComputable) {
-          const percentDone = Math.round((100 * event.loaded) / event.total);
-          console.log(`Upload progress: ${percentDone}%`);
-          observer.next({ type: 'progress', progress: percentDone });
-        }
-      };
-
-      // Handle various events
-      xhr.onload = () => {
-        if (xhr.status >= 200 && xhr.status < 300) {
-          let response;
-          try {
-            response = JSON.parse(xhr.responseText);
-          } catch (e) {
-            response = xhr.responseText;
-          }
-          console.log('Upload complete with response:', response);
-          observer.next(response);
-          observer.complete();
-        } else {
-          let errorResponse;
-          try {
-            errorResponse = JSON.parse(xhr.responseText);
-          } catch (e) {
-            errorResponse = { error: xhr.statusText };
-          }
-          console.error(
-            `Error uploading file: ${xhr.status} ${xhr.statusText}`,
-            errorResponse
-          );
-          observer.error({ status: xhr.status, error: errorResponse });
-        }
-      };
-
-      xhr.onerror = () => {
-        console.error('Network error during file upload');
-        observer.error({
-          status: 0,
-          error: 'Network error during file upload',
-        });
-      };
-
-      xhr.ontimeout = () => {
-        console.error('Timeout during file upload');
-        observer.error({ status: 408, error: 'Request timeout' });
-      };
-
-      // Open the request (POST for file upload)
-      xhr.open('POST', url, true);
-
-      // Add authentication and other needed headers
-      Object.keys(headers).forEach(key => {
-        xhr.setRequestHeader(key, headers[key]);
-      });
-
-      // Create FormData for the file
-      const formData = new FormData();
-      formData.append('file', file);
-
-      // Log the file size again right before sending
-      console.log(`Sending file with size: ${file.size} bytes`);
-
-      // Send the request with the file data
-      xhr.send(formData);
-
-      // Return an unsubscribe function
-      return () => {
-        if (xhr && xhr.readyState !== 4) {
-          xhr.abort();
-        }
-      };
-    });
->>>>>>> 7527a1a1
   }
 
   /**
@@ -500,7 +358,6 @@
    * @param path The path where to create the directory
    * @param name The name of the directory
    */
-<<<<<<< HEAD
   createDirectoryWithPost(
     serviceName: string,
     path: string,
@@ -537,121 +394,6 @@
         throw error;
       })
     );
-=======
-  private uploadBinaryFile(url: string, file: File): Observable<any> {
-    console.log(
-      `Uploading binary file: ${file.name}, size: ${file.size} bytes`
-    );
-
-    // Get authentication headers
-    const headers = this.getHeaders();
-
-    return new Observable(observer => {
-      // First read the file
-      const reader = new FileReader();
-
-      reader.onload = event => {
-        const content = event.target?.result;
-
-        if (!content) {
-          observer.error({ status: 500, error: 'Failed to read file content' });
-          return;
-        }
-
-        console.log(
-          `File content read successfully, content length: ${
-            (content as ArrayBuffer).byteLength
-          } bytes`
-        );
-
-        // Create a new XMLHttpRequest for binary upload
-        const xhr = new XMLHttpRequest();
-
-        // Set up progress tracking
-        xhr.upload.onprogress = event => {
-          if (event.lengthComputable) {
-            const percentDone = Math.round((100 * event.loaded) / event.total);
-            console.log(`Upload progress: ${percentDone}%`);
-            observer.next({ type: 'progress', progress: percentDone });
-          }
-        };
-
-        // Handle various events
-        xhr.onload = () => {
-          if (xhr.status >= 200 && xhr.status < 300) {
-            let response;
-            try {
-              response = JSON.parse(xhr.responseText);
-            } catch (e) {
-              response = xhr.responseText;
-            }
-            console.log('Binary upload complete with response:', response);
-            observer.next(response);
-            observer.complete();
-          } else {
-            let errorResponse;
-            try {
-              errorResponse = JSON.parse(xhr.responseText);
-            } catch (e) {
-              errorResponse = { error: xhr.statusText };
-            }
-            console.error(
-              `Error uploading binary file: ${xhr.status} ${xhr.statusText}`,
-              errorResponse
-            );
-            observer.error({ status: xhr.status, error: errorResponse });
-          }
-        };
-
-        xhr.onerror = () => {
-          console.error('Network error during binary file upload');
-          observer.error({
-            status: 0,
-            error: 'Network error during binary file upload',
-          });
-        };
-
-        xhr.ontimeout = () => {
-          console.error('Timeout during binary file upload');
-          observer.error({ status: 408, error: 'Request timeout' });
-        };
-
-        // Open the request (POST for file upload)
-        xhr.open('POST', url, true);
-
-        // Add authentication headers
-        Object.keys(headers).forEach(key => {
-          xhr.setRequestHeader(key, headers[key]);
-        });
-
-        // Add content type header for binary data
-        xhr.setRequestHeader('Content-Type', 'application/octet-stream');
-
-        // Send the binary data directly
-        xhr.send(content);
-
-        // Return an unsubscribe function
-        return () => {
-          if (xhr && xhr.readyState !== 4) {
-            xhr.abort();
-          }
-        };
-      };
-
-      reader.onerror = error => {
-        console.error('Error reading file:', error);
-        observer.error({
-          status: 500,
-          error:
-            'Failed to read file: ' +
-            (error.target?.error?.message || 'Unknown error'),
-        });
-      };
-
-      // Read the file as an ArrayBuffer (binary content)
-      reader.readAsArrayBuffer(file);
-    });
->>>>>>> 7527a1a1
   }
 
   /**
@@ -660,15 +402,10 @@
    * @param path The path to the file
    */
   getFileContent(serviceName: string, path: string): Observable<any> {
-<<<<<<< HEAD
     // Construct the path and use absolute URL
     const apiPath = `api/v2/${serviceName}/${path}`;
     const url = this.getAbsoluteApiUrl(apiPath);
     console.log(`Getting file content from absolute URL: ${url}`);
-=======
-    const url = `api/v2/${serviceName}/${path}`;
-    console.log(`Getting file content from ${url}`);
->>>>>>> 7527a1a1
 
     return this.http
       .get(url, {
@@ -689,15 +426,10 @@
    * @param path The path to the file
    */
   deleteFile(serviceName: string, path: string): Observable<any> {
-<<<<<<< HEAD
     // Construct the path and use absolute URL
     const apiPath = `api/v2/${serviceName}/${path}`;
     const url = this.getAbsoluteApiUrl(apiPath);
     console.log(`Deleting file at absolute URL: ${url}`);
-=======
-    const url = `api/v2/${serviceName}/${path}`;
-    console.log(`Deleting file at ${url}`);
->>>>>>> 7527a1a1
 
     return this.http.delete(url, { headers: this.getHeaders() }).pipe(
       tap(response => console.log('Delete response:', response)),
@@ -728,7 +460,6 @@
       ],
     };
 
-<<<<<<< HEAD
     // Construct the path
     const apiPath = path
       ? `api/v2/${serviceName}/${path}`
@@ -736,12 +467,6 @@
     // Use absolute URL to bypass any baseHref issues
     const url = this.getAbsoluteApiUrl(apiPath);
     console.log(`Creating directory at absolute URL: ${url}`, payload);
-=======
-    const url = path
-      ? `api/v2/${serviceName}/${path}`
-      : `api/v2/${serviceName}`;
-    console.log(`Creating directory at ${url}`, payload);
->>>>>>> 7527a1a1
 
     return this.http.post(url, payload, { headers: this.getHeaders() }).pipe(
       tap(response => console.log('Create directory response:', response)),
