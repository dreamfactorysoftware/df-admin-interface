--- conflicted
+++ resolved
@@ -4,7 +4,7 @@
 $red-palette: mat.define-palette(mat.$red-palette);
 
 .logo {
-  height: 40px;
+  height: 30px;
   cursor: pointer;
 }
 
@@ -15,55 +15,9 @@
   flex-direction: column;
 }
 
-<<<<<<< HEAD
 .tool-bar {
   background-color: mat.get-color-from-palette($df-purple-palette, 100);
   min-height: 64px;
-=======
-.mat-toolbar {
-  background-color: #f6f2fa;
-  padding: 16px;
-  min-height: 72px;
-  display: flex;
-  align-items: center;
-
-  .button-wrapper {
-    display: flex;
-    align-items: center;
-    gap: 16px;
-    img {
-      margin-bottom: -4px;
-    }
-  }
-
-  .search-bar {
-    margin-left: 24px;
-    display: flex;
-    align-items: center;
-    gap: 16px;
-    flex: 1 1 auto;
-    border: 1px solid #ebe7ef;
-    border-radius: 50px;
-    background-color: #ebe7ef;
-    overflow: hidden;
-    width: 300px;
-    height: 50px;
-    font-size: 24px;
-  }
-  .search-input {
-    border: none;
-    background-color: #ebe7ef;
-    color: #47464f;
-    font-size: 20px;
-    &:focus {
-      outline: none;
-    }
-  }
-  .search-icon {
-    color: #47464f;
-    padding-left: 14px;
-  }
->>>>>>> c2d4aa73
 }
 
 .search-btn {
@@ -92,7 +46,7 @@
   background-color: mat.get-color-from-palette($df-purple-palette, 100);
   flex: 1 1 auto;
   .sidenav {
-    background-color: #0f0761;
+    background-color: mat.get-color-from-palette($df-purple-palette, 900);
     min-width: 40%;
     border: none;
     transition: min-width 0.3s ease-out;
@@ -132,11 +86,7 @@
     }
     .logged-in & {
       min-width: 20%;
-<<<<<<< HEAD
       background-color: mat.get-color-from-palette($df-purple-palette, 100);
-=======
-      background-color: #f6f2fa;
->>>>>>> c2d4aa73
     }
     .logged-in.small & {
       min-width: 40%;
@@ -146,13 +96,10 @@
       font-weight: 400;
       height: 48px;
       padding: 0 16px;
-      gap: 4px;
-      background: #f6f2fa;
     }
     ::ng-deep {
       .mat-expansion-panel-body {
         padding: 0 0 0 16px !important;
-        background: #f6f2fa;
       }
     }
     .nav-item {
@@ -163,27 +110,9 @@
       font-weight: 400;
       border-radius: 0;
       justify-content: left;
-      display: flex;
-      align-items: center;
-      gap: 6px;
-      ::ng-deep .mat-mdc-button-touch-target {
-        background-color: #f6f2fa;
-      }
       &.active {
-<<<<<<< HEAD
         background-color: mat.get-color-from-palette($df-purple-palette, 200);
         border-radius: 0px 50px 50px 0px;
-=======
-        ::ng-deep .mat-mdc-button-touch-target {
-          background-color: #e3dfff !important;
-          border-top-right-radius: 50px;
-          border-bottom-right-radius: 50px;
-        }
-        background-color: #e3dfff !important;
-        border-top-right-radius: 50px;
-        border-bottom-right-radius: 50px;
-        border-top-left-radius: 0;
->>>>>>> c2d4aa73
         width: 95%;
       }
     }
@@ -197,7 +126,6 @@
     display: flex;
     flex-direction: column;
     height: 100%;
-<<<<<<< HEAD
     border-radius: 20px;
     .banner {
       flex-shrink: 0;
@@ -206,23 +134,6 @@
       background-color: white;
       .page-header {
         color: mat.get-color-from-palette($df-purple-palette, 1001);
-=======
-    padding: 8px 20px 24px;
-    // justify-content: center;
-    background: #f6f2fa;
-    .content-wrapper {
-      border: 1px solid #fff;
-      background: #fff;
-      border-radius: 16px;
-      // margin-top: 72px;
-    }
-    .banner {
-      flex-shrink: 0;
-      width: 100%;
-      padding-bottom: 40px;
-
-      .page-header {
->>>>>>> c2d4aa73
         padding: 32px 16px 0 16px;
       }
     }
@@ -260,9 +171,6 @@
   .mat-expansion-panel-body {
     overflow-x: auto;
   }
-  .mat-expansion-panel {
-    background: #f6f2fa;
-  }
 }
 
 .license-expired {
@@ -277,13 +185,9 @@
   padding: 16px;
 }
 
-.breadcrumb-link {
-  color: mat.get-color-from-palette($df-purple-palette, 500);
-}
-
-::ng-deep .parent-route > .mat-expansion-indicator::after {
-  color: unset !important;
-}
+// ::ng-deep .parent-route > .mat-expansion-indicator::after {
+//   color: unset !important;
+// }
 
 .dark-theme {
   .tool-bar,
@@ -295,7 +199,6 @@
       $df-purple-palette,
       1003
     ) !important;
-    color: white;
   }
   .nav-item {
     &.active {
@@ -312,11 +215,9 @@
       $df-purple-palette,
       1002
     ) !important;
+    color: white;
     .page-header {
       color: mat.get-color-from-palette($df-purple-palette, 10) !important;
     }
   }
-  .search-btn {
-    color: white !important;
-  }
 }