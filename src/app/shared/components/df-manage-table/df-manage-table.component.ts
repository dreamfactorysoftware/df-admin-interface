import { LiveAnnouncer } from '@angular/cdk/a11y';
import { SelectionModel } from '@angular/cdk/collections';
import {
  AfterViewInit,
  Component,
  ContentChild,
  OnDestroy,
  OnInit,
  TemplateRef,
  ViewChild,
} from '@angular/core';
import { PageEvent } from '@angular/material/paginator';
import { MatSort } from '@angular/material/sort';
import { MatTableDataSource } from '@angular/material/table';
import { ActivatedRoute, Router } from '@angular/router';
import { Subject, takeUntil } from 'rxjs';
import { ROUTES } from 'src/app/core/constants/routes';
import { DfBreakpointService } from 'src/app/core/services/df-breakpoint.service';
import { IconProp } from '@fortawesome/fontawesome-svg-core';
import {
  faTrashCan,
  faPenToSquare,
  faPlus,
  faEllipsisV,
<<<<<<< HEAD
  faTriangleExclamation,
=======
  faCheckCircle,
  faXmarkCircle,
>>>>>>> d7bb8ac6
} from '@fortawesome/free-solid-svg-icons';
import { TranslocoService } from '@ngneat/transloco';

@Component({
  selector: 'df-manage-table',
  template: '',
})
export abstract class DfManageTableComponent<T>
  implements OnInit, AfterViewInit, OnDestroy
{
  @ContentChild('itemActions') itemActions: TemplateRef<any>;
  destroyed$ = new Subject<void>();
  dataSource = new MatTableDataSource<T>();
  selection = new SelectionModel<T>(true, []);
  tableLength = 0;
  pageSizes = [10, 50, 100];
  currentPageSize = this.defaultPageSize;
  isSmallScreen = this.breakpointService.isSmallScreen;
  faTrashCan = faTrashCan;
  faPenToSquare = faPenToSquare;
  faPlus = faPlus;
  faEllipsisV = faEllipsisV;
  faTriangleExclamation = faTriangleExclamation;
  allowCreate = true;
  allowFilter = true;

  abstract columns: Array<{
    columnDef: string;
    cell?: (element: T) => any;
    header?: string;
  }>;
  @ViewChild(MatSort) sort: MatSort;
  _activatedRoute = this.activatedRoute;

  constructor(
    protected router: Router,
    private activatedRoute: ActivatedRoute,
    private liveAnnouncer: LiveAnnouncer,
    private breakpointService: DfBreakpointService,
    private translateService: TranslocoService
  ) {}

  ngOnInit(): void {
    this.activatedRoute.data
      .pipe(takeUntil(this.destroyed$))
      .subscribe(({ data }) => {
        this.dataSource.data = this.mapDataToTable(data.resource);
        this.tableLength = data.meta.count;
      });
  }

  ngAfterViewInit(): void {
    this.dataSource.sort = this.sort;
  }

  activeIcon(active: boolean): IconProp {
    return active ? faCheckCircle : faXmarkCircle;
  }

  get displayedColumns() {
    return this.columns.map(c => c.columnDef);
  }

  get defaultPageSize() {
    return this.pageSizes[0];
  }

  abstract mapDataToTable(data: Array<any>): Array<T>;

  abstract refreshTable(limit?: number, offset?: number, filter?: string): void;

  abstract filterQuery(value: string): string;

  deleteRow(row: T): void {
    //intentionally left blank
  }

  changePage(event: PageEvent): void {
    if (event.previousPageIndex !== event.pageIndex) {
      this.refreshTable(this.currentPageSize, event.pageIndex * event.pageSize);
    } else {
      this.currentPageSize = event.pageSize;
      this.refreshTable(event.pageSize);
    }
  }

  createRow(): void {
    this.router.navigate([ROUTES.CREATE], { relativeTo: this._activatedRoute });
  }

  editRow(row: T): void {
    this.router.navigate([ROUTES.EDIT, (row as any).id], {
      relativeTo: this._activatedRoute,
    });
  }

  isAllSelected() {
    const numSelected = this.selection.selected.length;
    const numRows = this.dataSource.data.length;
    return numSelected === numRows;
  }

  toggleAllRows() {
    this.isAllSelected()
      ? this.selection.clear()
      : this.selection.select(...this.dataSource.data);
  }

  checkboxLabel(row?: T) {
    if (!row) {
      return this.translateService.selectTranslate(
        `${this.isAllSelected() ? 'deselectAll' : 'selectAll'}`
      );
    }
    return this.translateService.selectTranslate(
      `${this.selection.isSelected(row) ? 'deselect' : 'select'}`,
      { id: (row as any).id }
    );
  }

  deleteLabel(row: T) {
    return this.translateService.selectTranslate('deleteRow', {
      id: (row as any).id,
    });
  }

  editLabel(row: T) {
    return this.translateService.selectTranslate('editRow', {
      id: (row as any).id,
    });
  }

  announceSortChange(sortState: any) {
    if (sortState.direction) {
      this.liveAnnouncer.announce(
        this.translateService.translate(
          `${sortState.direction === 'asc' ? 'sortAsc' : 'sortDesc'}`
        )
      );
    } else {
      this.liveAnnouncer.announce(
        this.translateService.translate('sortCleared')
      );
    }
  }

  triggerSearch(event: Event) {
    const filter = (event.target as HTMLInputElement).value;
    filter
      ? this.refreshTable(this.currentPageSize, 0, this.filterQuery(filter))
      : this.refreshTable();
  }

  sortDescription(header: string) {
    return this.translateService.selectTranslate('sortDescription', {
      header,
    });
  }

  ngOnDestroy(): void {
    this.destroyed$.next();
    this.destroyed$.complete();
  }
}<|MERGE_RESOLUTION|>--- conflicted
+++ resolved
@@ -22,12 +22,9 @@
   faPenToSquare,
   faPlus,
   faEllipsisV,
-<<<<<<< HEAD
   faTriangleExclamation,
-=======
   faCheckCircle,
   faXmarkCircle,
->>>>>>> d7bb8ac6
 } from '@fortawesome/free-solid-svg-icons';
 import { TranslocoService } from '@ngneat/transloco';
 
