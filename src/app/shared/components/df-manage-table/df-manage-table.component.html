<div class="top-action-bar">
  <button
    *ngIf="allowCreate"
    mat-mini-fab
    color="primary"
    [attr.aria-label]="'newEntry' | transloco"
    (click)="createRow()">
    <fa-icon [icon]="faPlus" size="xl"></fa-icon>
  </button>
  <ng-content select="[topActions]"></ng-content>
  <div class="spacer"></div>
  <mat-form-field
    *ngIf="allowFilter"
    class="search-input"
    subscriptSizing="dynamic">
    <mat-label>{{ 'search' | transloco }}</mat-label>
    <input matInput (keyup)="triggerSearch($event)" #search />
  </mat-form-field>
</div>
<table
  mat-table
  [dataSource]="dataSource"
  matSort
  (matSortChange)="announceSortChange($event)">
  <ng-container *ngFor="let column of columns">
    <ng-container
      [matColumnDef]="column.columnDef"
      *ngIf="column.columnDef !== 'actions'">
      <th
        mat-header-cell
        *matHeaderCellDef
        mat-sort-header
        [attr.sortActionDescription]="sortDescription(column.header!) | async">
        {{ column.header | transloco }}
      </th>
      <td mat-cell *matCellDef="let row">
        <fa-icon
          *ngIf="column.columnDef === 'active'"
          [icon]="activeIcon(!!column?.cell(row))"
          size="lg"
          [class]="!!column?.cell(row) ? 'active' : 'inactive'"></fa-icon>
        <ng-container *ngIf="column.columnDef === 'registration'">
          {{ (!!column?.cell(row) ? 'confirmed' : 'pending') | transloco }}
        </ng-container>
        <ng-container
          *ngIf="
            column.columnDef !== 'active' &&
            column.columnDef !== 'registration' &&
            column.columnDef !== 'log'
          ">
          {{ column?.cell(row) }}
        </ng-container>
        <ng-container *ngIf="column.columnDef === 'log'">
          <fa-icon
            *ngIf="!!column?.cell(row)"
            [icon]="faTriangleExclamation"
            size="lg"
            style="color: red"></fa-icon>
          <span *ngIf="!!column?.cell(row) === false">{{ '-' }}</span>
        </ng-container>
      </td>
    </ng-container>
    <ng-container
      [matColumnDef]="column.columnDef"
      *ngIf="column.columnDef === 'actions'"
      stickyEnd>
      <th mat-header-cell *matHeaderCellDef></th>
      <td class="actions" mat-cell *matCellDef="let row">
        <button
          mat-icon-button
          [matMenuTriggerFor]="actionsMenu"
          aria-label="Actions">
          <fa-icon [icon]="faEllipsisV" size="xs"></fa-icon>
        </button>
        <mat-menu #actionsMenu="matMenu">
          <button
            *ngIf="readOnly"
            mat-menu-item
            (click)="viewRow(row)"
            [attr.aria-label]="viewLabel(row) | async">
            {{ 'view' | transloco }}
          </button>
          <button
            *ngIf="!readOnly"
            mat-menu-item
            (click)="editRow(row)"
            [attr.aria-label]="editLabel(row) | async">
            {{ 'edit' | transloco }}
          </button>
          <button
<<<<<<< HEAD
            *ngIf="allowDelete"
=======
            *ngIf="!readOnly"
>>>>>>> dfccf668
            mat-menu-item
            (click)="confirmDelete(row)"
            [attr.aria-label]="deleteLabel(row) | async">
            {{ 'delete' | transloco }}
          </button>
          <ng-container
            *ngTemplateOutlet="
              itemActions;
              context: { $implicit: row }
            "></ng-container>
        </mat-menu>
      </td>
    </ng-container>
  </ng-container>
  <tr mat-header-row *matHeaderRowDef="displayedColumns"></tr>
  <tr mat-row *matRowDef="let row; columns: displayedColumns"></tr>
</table>
<div class="bottom-action-bar">
  <mat-paginator
    *ngIf="tableLength > defaultPageSize"
    [pageSizeOptions]="pageSizes"
    showFirstLastButtons
    aria-label="'selectPage' | transloco"
    [length]="tableLength"
    (page)="changePage($event)">
  </mat-paginator>
</div><|MERGE_RESOLUTION|>--- conflicted
+++ resolved
@@ -88,11 +88,7 @@
             {{ 'edit' | transloco }}
           </button>
           <button
-<<<<<<< HEAD
-            *ngIf="allowDelete"
-=======
-            *ngIf="!readOnly"
->>>>>>> dfccf668
+            *ngIf="allowDelete && !readOnly"
             mat-menu-item
             (click)="confirmDelete(row)"
             [attr.aria-label]="deleteLabel(row) | async">
