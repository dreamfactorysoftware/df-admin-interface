--- conflicted
+++ resolved
@@ -1,11 +1,5 @@
 import { ComponentFixture, TestBed } from '@angular/core/testing';
-
 import { DfScriptsGithubDialogComponent } from './df-scripts-github-dialog.component';
-<<<<<<< HEAD
-import { HttpClientTestingModule } from '@angular/common/http/testing';
-import { MatDialog, MatDialogRef } from '@angular/material/dialog';
-import { BrowserAnimationsModule } from '@angular/platform-browser/animations';
-=======
 import { createTestBedConfig } from '../../utilities/test';
 import { MatDialogRef } from '@angular/material/dialog';
 import { of, throwError } from 'rxjs';
@@ -18,30 +12,12 @@
     })
   ),
 };
->>>>>>> e6dd6c26
 
 describe('DfScriptsGithubDialogComponent', () => {
   let component: DfScriptsGithubDialogComponent;
   let fixture: ComponentFixture<DfScriptsGithubDialogComponent>;
-  let mockDialog: MatDialog;
 
   beforeEach(() => {
-<<<<<<< HEAD
-    TestBed.configureTestingModule({
-      imports: [
-        DfScriptsGithubDialogComponent,
-        HttpClientTestingModule,
-        BrowserAnimationsModule,
-      ],
-      providers: [
-        { provide: MatDialog, useValue: mockDialog },
-        {
-          provide: MatDialogRef,
-          useValue: {},
-        },
-      ],
-    });
-=======
     TestBed.configureTestingModule(
       createTestBedConfig(
         DfScriptsGithubDialogComponent,
@@ -52,7 +28,6 @@
         {}
       )
     );
->>>>>>> e6dd6c26
     fixture = TestBed.createComponent(DfScriptsGithubDialogComponent);
     component = fixture.componentInstance;
     fixture.detectChanges();
