import { Routes } from '@angular/router';
import { Nav } from '../types/nav';

export function transformRoutes(routes: Routes, root = '') {
  return routes
    .filter(
      route =>
        route.path &&
<<<<<<< HEAD
        !['CREATE', 'IMPORT', 'EDIT', 'VIEW', 'AUTH', 'PROFILE'].includes(
=======
        !['CREATE', 'IMPORT', 'EDIT', 'AUTH', 'PROFILE', 'VIEW'].includes(
>>>>>>> dfccf668
          route.path.split('/')[0].toUpperCase()
        ) &&
        route.path !== ''
    )
    .map(route => {
      const transformed: Nav = { route: `${root}/${route.path}` };
      if (route.children) {
        const subroutes = transformRoutes(route.children, transformed.route);
        if (subroutes.length > 0) {
          transformed.subRoutes = subroutes;
        }
      }
      return transformed;
    });
}<|MERGE_RESOLUTION|>--- conflicted
+++ resolved
@@ -6,11 +6,7 @@
     .filter(
       route =>
         route.path &&
-<<<<<<< HEAD
-        !['CREATE', 'IMPORT', 'EDIT', 'VIEW', 'AUTH', 'PROFILE'].includes(
-=======
         !['CREATE', 'IMPORT', 'EDIT', 'AUTH', 'PROFILE', 'VIEW'].includes(
->>>>>>> dfccf668
           route.path.split('/')[0].toUpperCase()
         ) &&
         route.path !== ''
