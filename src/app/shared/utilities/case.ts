export const snakeToCamelString = (str: string) =>
  str.replace(/([-_]\w)/g, g => g[1].toUpperCase());

export function mapSnakeToCamel<T>(obj: T): T {
  if (Array.isArray(obj)) {
    return obj.map(item => mapSnakeToCamel(item)) as unknown as T;
  } else if (typeof obj === 'object' && obj !== null) {
    const newObj: Record<string, unknown> = {};
    for (const key in obj) {
      if (Object.prototype.hasOwnProperty.call(obj, key)) {
        newObj[snakeToCamelString(key)] = mapSnakeToCamel(
          (obj as Record<string, unknown>)[key]
        );
      }
    }
    return newObj as unknown as T;
  } else {
    return obj;
  }
}

// export const camelToSnakeString = (str: string) =>
//   str.replace(/([a-z0-9]|(?=[A-Z]))([A-Z])/g, '$1_$2').toLowerCase();

// export function mapCamelToSnake<T>(obj: T): T {
//   if (Array.isArray(obj)) {
//     return obj.map(item => mapCamelToSnake(item)) as unknown as T;
//   } else if (typeof obj === 'object' && obj !== null) {
//     const newObj: Record<string, unknown> = {};
//     for (const key in obj) {
//       if (Object.prototype.hasOwnProperty.call(obj, key)) {
//         newObj[camelToSnakeString(key)] = mapCamelToSnake(
//           (obj as Record<string, unknown>)[key]
//         );
//       }
//     }
//     return newObj as unknown as T;
//   } else {
//     return obj;
//   }
// }

export const camelToSnakeString = (str: string) => {
  if (
    str === 'idpSingleSignOnServiceUrl' ||
    str === 'idp_singleSignOnService_url'
  ) {
    return 'idp_singleSignOnService_url';
  }
  if (str === 'idpEntityId' || str === 'idp_entityId') {
    return 'idp_entityId';
  }
  if (str === 'spNameIDFormat' || str === 'sp_nameIDFormat') {
    return 'sp_nameIDFormat';
  }
  if (str === 'spPrivateKey' || str === 'sp_privateKey') {
    return 'sp_privateKey';
  }
  return str.replace(/([a-z0-9]|(?=[A-Z]))([A-Z])/g, '$1_$2').toLowerCase();
};

export function mapCamelToSnake<T>(obj: T): T {
  if (Array.isArray(obj)) {
    return obj.map(item => mapCamelToSnake(item)) as unknown as T;
  } else if (typeof obj === 'object' && obj !== null) {
    const newObj: Record<string, unknown> = {};
<<<<<<< HEAD
    if (
      'type' in obj &&
      (obj['type'] === 'okta_saml' || obj['type'] === 'saml')
    ) {
      for (const key in obj) {
        if (Object.prototype.hasOwnProperty.call(obj, key)) {
=======
    for (const key in obj) {
      if (Object.prototype.hasOwnProperty.call(obj, key)) {
        if (key === 'requestBody') {
>>>>>>> 9d8ca9b7
          newObj[key] = (obj as Record<string, unknown>)[key];
        } else {
          newObj[camelToSnakeString(key)] = mapCamelToSnake(
            (obj as Record<string, unknown>)[key]
          );
        }
      }
    }
    return newObj as unknown as T;
  } else {
    return obj;
  }
}<|MERGE_RESOLUTION|>--- conflicted
+++ resolved
@@ -64,18 +64,9 @@
     return obj.map(item => mapCamelToSnake(item)) as unknown as T;
   } else if (typeof obj === 'object' && obj !== null) {
     const newObj: Record<string, unknown> = {};
-<<<<<<< HEAD
-    if (
-      'type' in obj &&
-      (obj['type'] === 'okta_saml' || obj['type'] === 'saml')
-    ) {
-      for (const key in obj) {
-        if (Object.prototype.hasOwnProperty.call(obj, key)) {
-=======
     for (const key in obj) {
       if (Object.prototype.hasOwnProperty.call(obj, key)) {
         if (key === 'requestBody') {
->>>>>>> 9d8ca9b7
           newObj[key] = (obj as Record<string, unknown>)[key];
         } else {
           newObj[camelToSnakeString(key)] = mapCamelToSnake(
