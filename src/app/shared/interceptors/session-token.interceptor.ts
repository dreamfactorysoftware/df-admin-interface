--- conflicted
+++ resolved
@@ -16,21 +16,9 @@
   next: HttpHandlerFn
 ) => {
   if (req.url.startsWith('/api')) {
-<<<<<<< HEAD
     req = req.clone({
       setHeaders: {
-        [API_KEY_HEADER]: environment.dfAdminApiKey,
-=======
-    const isApiDocs =
-      req.urlWithParams.includes('swagger') ||
-      req.url.includes('service_type') ||
-      req.url.includes('api_docs');
-    req = req.clone({
-      setHeaders: {
-        [API_KEY_HEADER]: isApiDocs
-          ? environment.dfApiDocsApiKey
-          : environment.dfAdminApiKey,
->>>>>>> 6546d9e3
+        [API_KEY_HEADER]: environment.dfAdminApiKey
       },
     });
     const userDataService = inject(DfUserDataService);
