--- conflicted
+++ resolved
@@ -110,11 +110,7 @@
   >
   <df-link-service
     [cache]="scriptForm.getRawValue().name"
-<<<<<<< HEAD
     [storageServiceId]="selectedServiceItem"
-=======
-    [storageServiceId]="getControl('storageServiceId')"
->>>>>>> cf8fd100
     [storagePath]="getControl('storagePath')"
     [content]="getControl('content')"></df-link-service>
   <df-script-editor
