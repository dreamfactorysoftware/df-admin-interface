--- conflicted
+++ resolved
@@ -27,10 +27,7 @@
   RESOURCES = 'resources',
   DOWNLOAD = 'download',
   REGISTER_CONFIRM = 'register-confirm',
-<<<<<<< HEAD
   MANAGE = 'manage',
   IMPORT = 'import',
-=======
   PROFILE = 'profile',
->>>>>>> 9da6fff6
 }