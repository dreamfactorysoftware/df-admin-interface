--- conflicted
+++ resolved
@@ -8,12 +8,9 @@
   USER_PASSWORD = `${BASE_URL}/user/password`,
   ADMIN_PASSWORD = `${BASE_URL}/system/admin/password`,
   REGISTER = `${BASE_URL}/user/register`,
-<<<<<<< HEAD
   APP = `${BASE_URL}/system/app`,
-=======
   ADMIN_PROFILE = `${BASE_URL}/system/admin/profile`,
   USER_PROFILE = `${BASE_URL}/user/profile`,
   SYSTEM_ADMIN = `${BASE_URL}/system/admin`,
   ROLES = `${BASE_URL}/system/role`,
->>>>>>> 9da6fff6
 }