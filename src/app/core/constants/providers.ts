import { HttpClient } from '@angular/common/http';
import { dfBaseCrudServiceFactory } from '../services/df-base-crud.service';
import {
  ADMIN_URL_TOKEN,
  ADMIN_SERVICE_TOKEN,
  ROLE_URL_TOKEN,
  ROLE_SERVICE_TOKEN,
  USER_URL_TOKEN,
  USER_SERVICE_TOKEN,
  APP_URL_TOKEN,
  APP_SERVICE_TOKEN,
  REPORT_URL_TOKEN,
  REPORT_SERVICE_TOKEN,
  LIMIT_URL_TOKEN,
  LIMIT_SERVICE_TOKEN,
  CONFIG_CORS_URL_TOKEN,
  CONFIG_CORS_SERVICE_TOKEN,
  SCHEDULER_URL_TOKEN,
  SCHEDULER_SERVICE_TOKEN,
  LIMIT_CACHE_URL_TOKEN,
  LIMIT_CACHE_SERVICE_TOKEN,
  CACHE_URL_TOKEN,
  CACHE_SERVICE_TOKEN,
  API_DOCS_URL_TOKEN,
  API_DOCS_SERVICE_TOKEN,
  SERVICE_TYPE_URL_TOKEN,
  SERVICE_TYPE_SERVICE_TOKEN,
  EMAIL_TEMPLATES_URL_TOKEN,
  EMAIL_TEMPLATES_SERVICE_TOKEN,
<<<<<<< HEAD
  SERVICES_URL_TOKEN,
  SERVICES_SERVICE_TOKEN,
  SERVICE_TYPES_URL_TOKEN,
  SERVICE_TYPES_SERVICE_TOKEN,
=======
  LOOKUP_KEYS_URL_TOKEN,
  LOOKUP_KEYS_SERVICE_TOKEN,
>>>>>>> dfccf668
} from './tokens';
import { URLS } from './urls';

export const ADMIN_SERVICE_PROVIDERS = [
  {
    provide: ADMIN_URL_TOKEN,
    useValue: URLS.SYSTEM_ADMIN,
  },
  {
    provide: ADMIN_SERVICE_TOKEN,
    useFactory: dfBaseCrudServiceFactory,
    deps: [ADMIN_URL_TOKEN, HttpClient],
  },
];

export const ROLE_SERVICE_PROVIDERS = [
  {
    provide: ROLE_URL_TOKEN,
    useValue: URLS.ROLES,
  },
  {
    provide: ROLE_SERVICE_TOKEN,
    useFactory: dfBaseCrudServiceFactory,
    deps: [ROLE_URL_TOKEN, HttpClient],
  },
];

export const USER_SERVICE_PROVIDERS = [
  {
    provide: USER_URL_TOKEN,
    useValue: URLS.SYSTEM_USER,
  },
  {
    provide: USER_SERVICE_TOKEN,
    useFactory: dfBaseCrudServiceFactory,
    deps: [USER_URL_TOKEN, HttpClient],
  },
];

export const APP_SERVICE_PROVIDERS = [
  {
    provide: APP_URL_TOKEN,
    useValue: URLS.APP,
  },
  {
    provide: APP_SERVICE_TOKEN,
    useFactory: dfBaseCrudServiceFactory,
    deps: [APP_URL_TOKEN, HttpClient],
  },
];

export const API_DOCS_SERVICE_PROVIDERS = [
  {
    provide: API_DOCS_URL_TOKEN,
    useValue: URLS.SYSTEM_SERVICE,
  },
  {
    provide: API_DOCS_SERVICE_TOKEN,
    useFactory: dfBaseCrudServiceFactory,
    deps: [API_DOCS_URL_TOKEN, HttpClient],
  },
];

export const SERVICE_TYPE_SERVICE_PROVIDERS = [
  {
    provide: SERVICE_TYPE_URL_TOKEN,
    useValue: URLS.SERVICE_TYPE,
  },
  {
    provide: SERVICE_TYPE_SERVICE_TOKEN,
    useFactory: dfBaseCrudServiceFactory,
    deps: [SERVICE_TYPE_URL_TOKEN, HttpClient],
  },
];

export const REPORT_SERVICE_PROVIDERS = [
  {
    provide: REPORT_URL_TOKEN,
    useValue: URLS.SERVICE_REPORT,
  },
  {
    provide: REPORT_SERVICE_TOKEN,
    useFactory: dfBaseCrudServiceFactory,
    deps: [REPORT_URL_TOKEN, HttpClient],
  },
];

export const CORS_CONFIG_SERVICE_PROVIDERS = [
  {
    provide: CONFIG_CORS_URL_TOKEN,
    useValue: URLS.SYSTEM_CORS,
  },
  {
    provide: CONFIG_CORS_SERVICE_TOKEN,
    useFactory: dfBaseCrudServiceFactory,
    deps: [CONFIG_CORS_URL_TOKEN, HttpClient],
  },
];

export const LIMIT_SERVICE_PROVIDERS = [
  {
    provide: LIMIT_URL_TOKEN,
    useValue: URLS.LIMITS,
  },
  {
    provide: LIMIT_SERVICE_TOKEN,
    useFactory: dfBaseCrudServiceFactory,
    deps: [LIMIT_URL_TOKEN, HttpClient],
  },
];

export const SCHEDULER_SERVICE_PROVIDER = [
  {
    provide: SCHEDULER_URL_TOKEN,
    useValue: URLS.SCHEDULER,
  },
  {
    provide: SCHEDULER_SERVICE_TOKEN,
    useFactory: dfBaseCrudServiceFactory,
    deps: [SCHEDULER_URL_TOKEN, HttpClient],
  },
];

export const LIMIT_CACHE_SERVICE_PROVIDERS = [
  {
    provide: LIMIT_CACHE_URL_TOKEN,
    useValue: URLS.LIMIT_CACHE,
  },
  {
    provide: LIMIT_CACHE_SERVICE_TOKEN,
    useFactory: dfBaseCrudServiceFactory,
    deps: [LIMIT_CACHE_URL_TOKEN, HttpClient],
  },
];

export const CACHE_SERVICE_PROVIDERS = [
  {
    provide: CACHE_URL_TOKEN,
    useValue: URLS.SYSTEM_CACHE,
  },
  {
    provide: CACHE_SERVICE_TOKEN,
    useFactory: dfBaseCrudServiceFactory,
    deps: [CACHE_URL_TOKEN, HttpClient],
  },
];

export const SERVICES_SERVICE_PROVIDERS = [
  {
    provide: SERVICES_URL_TOKEN,
    useValue: URLS.SYSTEM_SERVICE,
  },
  {
    provide: SERVICES_SERVICE_TOKEN,
    useFactory: dfBaseCrudServiceFactory,
    deps: [SERVICES_URL_TOKEN, HttpClient],
  },
];

export const SERVICE_TYPES_SERVICE_PROVIDERS = [
  {
    provide: SERVICE_TYPES_URL_TOKEN,
    useValue: URLS.SERVICE_TYPE,
  },
  {
    provide: SERVICE_TYPES_SERVICE_TOKEN,
    useFactory: dfBaseCrudServiceFactory,
    deps: [SERVICE_TYPES_URL_TOKEN, HttpClient],
  },
];

export const EMAIL_TEMPLATES_SERVICE_PROVIDERS = [
  {
    provide: EMAIL_TEMPLATES_URL_TOKEN,
    useValue: URLS.EMAIL_TEMPLATES,
  },
  {
    provide: EMAIL_TEMPLATES_SERVICE_TOKEN,
    useFactory: dfBaseCrudServiceFactory,
    deps: [EMAIL_TEMPLATES_URL_TOKEN, HttpClient],
  },
];

export const LOOKUP_KEYS_SERVICE_PROVIDERS = [
  {
    provide: LOOKUP_KEYS_URL_TOKEN,
    useValue: URLS.LOOKUP_KEYS,
  },
  {
    provide: LOOKUP_KEYS_SERVICE_TOKEN,
    useFactory: dfBaseCrudServiceFactory,
    deps: [LOOKUP_KEYS_URL_TOKEN, HttpClient],
  },
];<|MERGE_RESOLUTION|>--- conflicted
+++ resolved
@@ -27,15 +27,12 @@
   SERVICE_TYPE_SERVICE_TOKEN,
   EMAIL_TEMPLATES_URL_TOKEN,
   EMAIL_TEMPLATES_SERVICE_TOKEN,
-<<<<<<< HEAD
   SERVICES_URL_TOKEN,
   SERVICES_SERVICE_TOKEN,
   SERVICE_TYPES_URL_TOKEN,
   SERVICE_TYPES_SERVICE_TOKEN,
-=======
   LOOKUP_KEYS_URL_TOKEN,
   LOOKUP_KEYS_SERVICE_TOKEN,
->>>>>>> dfccf668
 } from './tokens';
 import { URLS } from './urls';
 
