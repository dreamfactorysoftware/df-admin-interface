--- conflicted
+++ resolved
@@ -13,15 +13,12 @@
   REPORT_SERVICE_TOKEN,
   LIMIT_URL_TOKEN,
   LIMIT_SERVICE_TOKEN,
-<<<<<<< HEAD
   CONFIG_CORS_URL_TOKEN,
   CONFIG_CORS_SERVICE_TOKEN,
-=======
   LIMIT_CACHE_URL_TOKEN,
   LIMIT_CACHE_SERVICE_TOKEN,
   CACHE_URL_TOKEN,
   CACHE_SERVICE_TOKEN,
->>>>>>> 4f7da06b
 } from './tokens';
 import { URLS } from './urls';
 
