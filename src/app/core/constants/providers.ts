import { HttpClient } from '@angular/common/http';
import { dfBaseCrudServiceFactory } from '../services/df-base-crud.service';
import {
  ADMIN_URL_TOKEN,
  ADMIN_SERVICE_TOKEN,
  ROLE_URL_TOKEN,
  ROLE_SERVICE_TOKEN,
  USER_URL_TOKEN,
  USER_SERVICE_TOKEN,
  APP_URL_TOKEN,
  APP_SERVICE_TOKEN,
  REPORT_URL_TOKEN,
  REPORT_SERVICE_TOKEN,
  LIMIT_URL_TOKEN,
  LIMIT_SERVICE_TOKEN,
  CONFIG_CORS_URL_TOKEN,
  CONFIG_CORS_SERVICE_TOKEN,
  SCHEDULER_URL_TOKEN,
  SCHEDULER_SERVICE_TOKEN,
  LIMIT_CACHE_URL_TOKEN,
  LIMIT_CACHE_SERVICE_TOKEN,
  CACHE_URL_TOKEN,
  CACHE_SERVICE_TOKEN,
  API_DOCS_URL_TOKEN,
  API_DOCS_SERVICE_TOKEN,
  SERVICE_TYPE_URL_TOKEN,
  SERVICE_TYPE_SERVICE_TOKEN,
  EMAIL_TEMPLATES_URL_TOKEN,
  EMAIL_TEMPLATES_SERVICE_TOKEN,
  SERVICE_TYPES_URL_TOKEN,
  SERVICE_TYPES_SERVICE_TOKEN,
  LOOKUP_KEYS_URL_TOKEN,
  LOOKUP_KEYS_SERVICE_TOKEN,
  BASE_URL_TOKEN,
  BASE_SERVICE_TOKEN,
  SERVICES_URL_TOKEN,
  SERVICES_SERVICE_TOKEN,
<<<<<<< HEAD
  FILE_URL_TOKEN,
  FILE_SERVICE_TOKEN,
=======
  SCRIPTS_URL_TOKEN,
  SCRIPTS_SERVICE_TOKEN,
  SCRIPT_TYPE_URL_TOKEN,
  SCRIPT_TYPE_SERVICE_TOKEN,
  EVENT_SCRIPT_URL_TOKEN,
  EVENT_SCRIPT_SERVICE_TOKEN,
  GITHUB_REPO_URL_TOKEN,
  GITHUB_REPO_SERVICE_TOKEN,
>>>>>>> 17b0eae4
} from './tokens';
import { BASE_URL, URLS } from './urls';

export const ADMIN_SERVICE_PROVIDERS = [
  {
    provide: ADMIN_URL_TOKEN,
    useValue: URLS.SYSTEM_ADMIN,
  },
  {
    provide: ADMIN_SERVICE_TOKEN,
    useFactory: dfBaseCrudServiceFactory,
    deps: [ADMIN_URL_TOKEN, HttpClient],
  },
];

export const GITHUB_REPO_SERVICE_PROVIDERS = [
  {
    provide: GITHUB_REPO_URL_TOKEN,
    useValue: URLS.GITHUB_REPO,
  },
  {
    provide: GITHUB_REPO_SERVICE_TOKEN,
    useFactory: dfBaseCrudServiceFactory,
    deps: [GITHUB_REPO_URL_TOKEN, HttpClient],
  },
];

export const ROLE_SERVICE_PROVIDERS = [
  {
    provide: ROLE_URL_TOKEN,
    useValue: URLS.ROLES,
  },
  {
    provide: ROLE_SERVICE_TOKEN,
    useFactory: dfBaseCrudServiceFactory,
    deps: [ROLE_URL_TOKEN, HttpClient],
  },
];

export const USER_SERVICE_PROVIDERS = [
  {
    provide: USER_URL_TOKEN,
    useValue: URLS.SYSTEM_USER,
  },
  {
    provide: USER_SERVICE_TOKEN,
    useFactory: dfBaseCrudServiceFactory,
    deps: [USER_URL_TOKEN, HttpClient],
  },
];

export const APP_SERVICE_PROVIDERS = [
  {
    provide: APP_URL_TOKEN,
    useValue: URLS.APP,
  },
  {
    provide: APP_SERVICE_TOKEN,
    useFactory: dfBaseCrudServiceFactory,
    deps: [APP_URL_TOKEN, HttpClient],
  },
];

export const API_DOCS_SERVICE_PROVIDERS = [
  {
    provide: API_DOCS_URL_TOKEN,
    useValue: URLS.API_DOCS,
  },
  {
    provide: API_DOCS_SERVICE_TOKEN,
    useFactory: dfBaseCrudServiceFactory,
    deps: [API_DOCS_URL_TOKEN, HttpClient],
  },
];

export const REPORT_SERVICE_PROVIDERS = [
  {
    provide: REPORT_URL_TOKEN,
    useValue: URLS.SERVICE_REPORT,
  },
  {
    provide: REPORT_SERVICE_TOKEN,
    useFactory: dfBaseCrudServiceFactory,
    deps: [REPORT_URL_TOKEN, HttpClient],
  },
];

export const CORS_CONFIG_SERVICE_PROVIDERS = [
  {
    provide: CONFIG_CORS_URL_TOKEN,
    useValue: URLS.SYSTEM_CORS,
  },
  {
    provide: CONFIG_CORS_SERVICE_TOKEN,
    useFactory: dfBaseCrudServiceFactory,
    deps: [CONFIG_CORS_URL_TOKEN, HttpClient],
  },
];

export const LIMIT_SERVICE_PROVIDERS = [
  {
    provide: LIMIT_URL_TOKEN,
    useValue: URLS.LIMITS,
  },
  {
    provide: LIMIT_SERVICE_TOKEN,
    useFactory: dfBaseCrudServiceFactory,
    deps: [LIMIT_URL_TOKEN, HttpClient],
  },
];

export const SCHEDULER_SERVICE_PROVIDER = [
  {
    provide: SCHEDULER_URL_TOKEN,
    useValue: URLS.SCHEDULER,
  },
  {
    provide: SCHEDULER_SERVICE_TOKEN,
    useFactory: dfBaseCrudServiceFactory,
    deps: [SCHEDULER_URL_TOKEN, HttpClient],
  },
];

export const LIMIT_CACHE_SERVICE_PROVIDERS = [
  {
    provide: LIMIT_CACHE_URL_TOKEN,
    useValue: URLS.LIMIT_CACHE,
  },
  {
    provide: LIMIT_CACHE_SERVICE_TOKEN,
    useFactory: dfBaseCrudServiceFactory,
    deps: [LIMIT_CACHE_URL_TOKEN, HttpClient],
  },
];

export const CACHE_SERVICE_PROVIDERS = [
  {
    provide: CACHE_URL_TOKEN,
    useValue: URLS.SYSTEM_CACHE,
  },
  {
    provide: CACHE_SERVICE_TOKEN,
    useFactory: dfBaseCrudServiceFactory,
    deps: [CACHE_URL_TOKEN, HttpClient],
  },
];

export const SERVICES_SERVICE_PROVIDERS = [
  {
    provide: SERVICES_URL_TOKEN,
    useValue: URLS.SYSTEM_SERVICE,
  },
  {
    provide: SERVICES_SERVICE_TOKEN,
    useFactory: dfBaseCrudServiceFactory,
    deps: [SERVICES_URL_TOKEN, HttpClient],
  },
];

export const SERVICE_TYPES_SERVICE_PROVIDERS = [
  {
    provide: SERVICE_TYPES_URL_TOKEN,
    useValue: URLS.SERVICE_TYPE,
  },
  {
    provide: SERVICE_TYPES_SERVICE_TOKEN,
    useFactory: dfBaseCrudServiceFactory,
    deps: [SERVICE_TYPES_URL_TOKEN, HttpClient],
  },
];

export const SCRIPTS_SERVICE_PROVIDERS = [
  {
    provide: SCRIPTS_URL_TOKEN,
    useValue: URLS.SYSTEM_EVENT,
  },
  {
    provide: SCRIPTS_SERVICE_TOKEN,
    useFactory: dfBaseCrudServiceFactory,
    deps: [SCRIPTS_URL_TOKEN, HttpClient],
  },
];

export const EVENT_SCRIPT_SERVICE_PROVIDERS = [
  {
    provide: EVENT_SCRIPT_URL_TOKEN,
    useValue: URLS.EVENT_SCRIPT,
  },
  {
    provide: EVENT_SCRIPT_SERVICE_TOKEN,
    useFactory: dfBaseCrudServiceFactory,
    deps: [EVENT_SCRIPT_URL_TOKEN, HttpClient],
  },
];

export const SCRIPT_TYPE_SERVICE_PROVIDERS = [
  {
    provide: SCRIPT_TYPE_URL_TOKEN,
    useValue: URLS.SCRIPT_TYPE,
  },
  {
    provide: SCRIPT_TYPE_SERVICE_TOKEN,
    useFactory: dfBaseCrudServiceFactory,
    deps: [SCRIPT_TYPE_URL_TOKEN, HttpClient],
  },
];

export const EMAIL_TEMPLATES_SERVICE_PROVIDERS = [
  {
    provide: EMAIL_TEMPLATES_URL_TOKEN,
    useValue: URLS.EMAIL_TEMPLATES,
  },
  {
    provide: EMAIL_TEMPLATES_SERVICE_TOKEN,
    useFactory: dfBaseCrudServiceFactory,
    deps: [EMAIL_TEMPLATES_URL_TOKEN, HttpClient],
  },
];

export const LOOKUP_KEYS_SERVICE_PROVIDERS = [
  {
    provide: LOOKUP_KEYS_URL_TOKEN,
    useValue: URLS.LOOKUP_KEYS,
  },
  {
    provide: LOOKUP_KEYS_SERVICE_TOKEN,
    useFactory: dfBaseCrudServiceFactory,
    deps: [LOOKUP_KEYS_URL_TOKEN, HttpClient],
  },
];
export const SERVICE_SERVICE_PROVIDERS = [
  {
    provide: SERVICES_URL_TOKEN,
    useValue: URLS.SYSTEM_SERVICE,
  },
  {
    provide: SERVICES_SERVICE_TOKEN,
    useFactory: dfBaseCrudServiceFactory,
    deps: [SERVICES_URL_TOKEN, HttpClient],
  },
];

export const SERVICE_TYPE_SERVICE_PROVIDERS = [
  {
    provide: SERVICE_TYPE_URL_TOKEN,
    useValue: URLS.SERVICE_TYPE,
  },
  {
    provide: SERVICE_TYPE_SERVICE_TOKEN,
    useFactory: dfBaseCrudServiceFactory,
    deps: [SERVICE_TYPE_URL_TOKEN, HttpClient],
  },
];

export const BASE_SERVICE_PROVIDERS = [
  {
    provide: BASE_URL_TOKEN,
    useValue: BASE_URL,
  },
  {
    provide: BASE_SERVICE_TOKEN,
    useFactory: dfBaseCrudServiceFactory,
    deps: [BASE_URL_TOKEN, HttpClient],
  },
];

export const FILE_SERVICE_PROVIDERS = [
  {
    provide: FILE_URL_TOKEN,
    useValue: URLS.FILES,
  },
  {
    provide: FILE_SERVICE_TOKEN,
    useFactory: dfBaseCrudServiceFactory,
    deps: [FILE_URL_TOKEN, HttpClient],
  },
];<|MERGE_RESOLUTION|>--- conflicted
+++ resolved
@@ -35,10 +35,8 @@
   BASE_SERVICE_TOKEN,
   SERVICES_URL_TOKEN,
   SERVICES_SERVICE_TOKEN,
-<<<<<<< HEAD
   FILE_URL_TOKEN,
   FILE_SERVICE_TOKEN,
-=======
   SCRIPTS_URL_TOKEN,
   SCRIPTS_SERVICE_TOKEN,
   SCRIPT_TYPE_URL_TOKEN,
@@ -47,7 +45,6 @@
   EVENT_SCRIPT_SERVICE_TOKEN,
   GITHUB_REPO_URL_TOKEN,
   GITHUB_REPO_SERVICE_TOKEN,
->>>>>>> 17b0eae4
 } from './tokens';
 import { BASE_URL, URLS } from './urls';
 
