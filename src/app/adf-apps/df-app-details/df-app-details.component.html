--- conflicted
+++ resolved
@@ -6,13 +6,8 @@
 </df-alert>
 <form [formGroup]="appForm" (ngSubmit)="save()" class="details-section">
   <mat-form-field
-<<<<<<< HEAD
-    subscriptSizing="dynamic"
-    appearance="outline"
-=======
     appearance="outline"
     subscriptSizing="dynamic"
->>>>>>> c2d4aa73
     class="dynamic-width">
     <mat-label>
       {{ 'apps.createApp.applicationName.label' | transloco }}
@@ -32,13 +27,8 @@
     </mat-error>
   </mat-form-field>
   <mat-form-field
-<<<<<<< HEAD
-    subscriptSizing="dynamic"
-    appearance="outline"
-=======
     appearance="outline"
     subscriptSizing="dynamic"
->>>>>>> c2d4aa73
     class="dynamic-width">
     <mat-label>{{ 'apps.createApp.defaultRole.label' | transloco }}</mat-label>
     <input
@@ -65,13 +55,8 @@
     </mat-autocomplete>
   </mat-form-field>
   <mat-form-field
-<<<<<<< HEAD
-    subscriptSizing="dynamic"
-    appearance="outline"
-=======
     appearance="outline"
     subscriptSizing="dynamic"
->>>>>>> c2d4aa73
     class="full-width">
     <mat-label>{{ 'apps.createApp.description.label' | transloco }}</mat-label>
     <textarea
@@ -86,26 +71,16 @@
       [matTooltip]="'apps.createApp.description.tooltip' | transloco" />
   </mat-form-field>
   <mat-slide-toggle
-<<<<<<< HEAD
     formControlName="active"
     color="primary"
-=======
-    color="#5B5891"
-    formControlName="active"
->>>>>>> c2d4aa73
     class="full-width"
     >{{ 'apps.createApp.active' | transloco }}</mat-slide-toggle
   >
   <!-- API Card -->
   <mat-card
     *ngIf="editApp"
-<<<<<<< HEAD
     class="full-width api-card"
     [style]="{ 'word-break': 'break-all' }">
-=======
-    class="full-width"
-    [style]="{ 'word-break': 'break-all', 'background-color': '#F6F2FA' }">
->>>>>>> c2d4aa73
     <mat-card-header>
       <mat-card-subtitle>{{
         'apps.createApp.apiKey.label' | transloco
@@ -169,13 +144,9 @@
       appForm.controls['appLocation'].value === '3'
     "
     class="full-width">
-<<<<<<< HEAD
     <mat-form-field
       appearance="outline"
       *ngIf="appForm.controls['appLocation'].value === '1'">
-=======
-    <mat-form-field *ngIf="appForm.controls['appLocation'].value === '1'">
->>>>>>> c2d4aa73
       <mat-label>{{
         'apps.createApp.appLocation.options.fileStorage.storageService.label'
           | transloco
@@ -287,11 +258,7 @@
     </mat-form-field>
 
     <mat-card
-<<<<<<< HEAD
       class="location-card"
-=======
-      [style]="{ 'background-color': '#F6F2FA' }"
->>>>>>> c2d4aa73
       *ngIf="
         appForm.controls['appLocation'].value === '1' ||
         appForm.controls['appLocation'].value === '3'
@@ -315,17 +282,10 @@
   </div>
   <!-- submit -->
   <div class="full-width action-bar">
-<<<<<<< HEAD
     <button mat-flat-button type="button" class="cancel-btn" (click)="goBack()">
       {{ 'cancel' | transloco }}
     </button>
-    <button mat-flat-button class="save-btn" color="primary">
-=======
-    <button mat-flat-button type="button" (click)="goBack()" class="cancel-btn">
-      {{ 'cancel' | transloco }}
-    </button>
     <button mat-flat-button class="save-btn">
->>>>>>> c2d4aa73
       <span *ngIf="editApp">{{ 'save' | transloco }}</span>
       <span *ngIf="!editApp">{{ 'create' | transloco }}</span>
     </button>
