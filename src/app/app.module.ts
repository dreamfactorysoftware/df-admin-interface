--- conflicted
+++ resolved
@@ -14,7 +14,6 @@
 import { AppComponent } from './app.component';
 import { CaseInterceptor } from './core/interceptors/case.interceptor';
 import { LoadingInterceptor } from './core/interceptors/loading.interceptor';
-
 import { AdfUserManagementModule } from './adf-user-management/adf-user-management.module';
 
 export function createTranslateLoader(http: HttpClient) {
@@ -35,9 +34,7 @@
       },
       defaultLanguage: 'en',
     }),
-<<<<<<< HEAD
     AdfUserManagementModule,
-=======
     HttpClientModule,
     MatProgressSpinnerModule,
   ],
@@ -52,7 +49,6 @@
       useClass: CaseInterceptor,
       multi: true,
     },
->>>>>>> d200016b
   ],
   bootstrap: [AppComponent],
 })
