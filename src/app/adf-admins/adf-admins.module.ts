import { NgModule } from '@angular/core';
import { DfManageAdminsTableComponent } from './df-manage-admins/df-manage-admins-table.component';
import { AdfAdminsRoutingModule } from './adf-admins-routing.module';
import { DfAdminService } from './services/df-admin.service';
import { DfAdminDetailsComponent } from './df-admin-details/df-admin-details.component';
import { DfManageAdminsComponent } from './df-manage-admins/df-manage-admins.component';
import { AdfManageTableModule } from '../shared/components/df-manage-table/adf-manage-table.module';
import { MatDividerModule } from '@angular/material/divider';
<<<<<<< HEAD
import { MatSlideToggleModule } from '@angular/material/slide-toggle';
import { MatTabsModule } from '@angular/material/tabs';
import { DfAlertComponent } from '../shared/components/df-alert/df-alert.component';
import { DfRoleService } from '../adf-roles/services/df-role.service';
import { MatRadioModule } from '@angular/material/radio';
=======
import { MatTabsModule } from '@angular/material/tabs';
import { DfRoleService } from '../adf-roles/services/df-role.service';
import { AdfUserDetailsModule } from '../shared/components/df-user-details/adf-user-details.module';
>>>>>>> 93a87f01
@NgModule({
  declarations: [
    DfManageAdminsComponent,
    DfAdminDetailsComponent,
    DfManageAdminsTableComponent,
  ],
  imports: [
    AdfAdminsRoutingModule,
    AdfManageTableModule,
    MatDividerModule,
<<<<<<< HEAD
    MatSlideToggleModule,
    MatTabsModule,
    DfAlertComponent,
    MatRadioModule,
=======
    MatTabsModule,
    AdfUserDetailsModule,
>>>>>>> 93a87f01
  ],
  providers: [DfAdminService, DfRoleService],
})
export class AdfAdminsModule {}<|MERGE_RESOLUTION|>--- conflicted
+++ resolved
@@ -6,17 +6,9 @@
 import { DfManageAdminsComponent } from './df-manage-admins/df-manage-admins.component';
 import { AdfManageTableModule } from '../shared/components/df-manage-table/adf-manage-table.module';
 import { MatDividerModule } from '@angular/material/divider';
-<<<<<<< HEAD
-import { MatSlideToggleModule } from '@angular/material/slide-toggle';
-import { MatTabsModule } from '@angular/material/tabs';
-import { DfAlertComponent } from '../shared/components/df-alert/df-alert.component';
-import { DfRoleService } from '../adf-roles/services/df-role.service';
-import { MatRadioModule } from '@angular/material/radio';
-=======
 import { MatTabsModule } from '@angular/material/tabs';
 import { DfRoleService } from '../adf-roles/services/df-role.service';
 import { AdfUserDetailsModule } from '../shared/components/df-user-details/adf-user-details.module';
->>>>>>> 93a87f01
 @NgModule({
   declarations: [
     DfManageAdminsComponent,
@@ -27,15 +19,8 @@
     AdfAdminsRoutingModule,
     AdfManageTableModule,
     MatDividerModule,
-<<<<<<< HEAD
-    MatSlideToggleModule,
-    MatTabsModule,
-    DfAlertComponent,
-    MatRadioModule,
-=======
     MatTabsModule,
     AdfUserDetailsModule,
->>>>>>> 93a87f01
   ],
   providers: [DfAdminService, DfRoleService],
 })
