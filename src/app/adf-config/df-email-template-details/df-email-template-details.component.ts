import { Component, Inject, OnDestroy, OnInit } from '@angular/core';
import {
  FormBuilder,
  FormGroup,
  Validators,
  ReactiveFormsModule,
} from '@angular/forms';
import { ActivatedRoute, Router } from '@angular/router';
import { MatOptionModule } from '@angular/material/core';
import { MatSelectModule } from '@angular/material/select';
import { MatInputModule } from '@angular/material/input';
import { MatFormFieldModule } from '@angular/material/form-field';
import { MatButtonModule } from '@angular/material/button';
import { AsyncPipe, NgFor, NgIf } from '@angular/common';
import { TranslocoPipe } from '@ngneat/transloco';
import { DfBreakpointService } from '../../core/services/df-breakpoint.service';
import {
  EmailTemplate,
  EmailTemplatePayload,
} from '../df-email-templates/df-email-templates.types';
import { EMAIL_TEMPLATES_SERVICE_TOKEN } from 'src/app/core/constants/tokens';
import { DfBaseCrudService } from 'src/app/core/services/df-base-crud.service';
import { Subject, catchError, takeUntil, throwError } from 'rxjs';
import { ROUTES } from 'src/app/core/constants/routes';

@Component({
  selector: 'df-email-template-details',
  templateUrl: './df-email-template-details.component.html',
  styleUrls: ['./df-email-template-details.component.scss'],
  standalone: true,
  imports: [
    NgFor,
    MatButtonModule,
    ReactiveFormsModule,
    MatFormFieldModule,
    MatInputModule,
    NgIf,
    MatSelectModule,
    MatOptionModule,
    TranslocoPipe,
    AsyncPipe,
  ],
})
export class DfEmailTemplateDetailsComponent implements OnInit, OnDestroy {
  emailTemplateForm: FormGroup;
  translateService: any;
  destroyed$ = new Subject<void>();
  editApp: EmailTemplate;

  constructor(
    @Inject(EMAIL_TEMPLATES_SERVICE_TOKEN)
    private crudService: DfBaseCrudService,
    private fb: FormBuilder,
    private router: Router,
    public breakpointService: DfBreakpointService,
    private activatedRoute: ActivatedRoute
  ) {
    this.emailTemplateForm = this.fb.group({
      name: ['', Validators.required],
      description: [''],
      to: [''],
      cc: [''],
      bcc: [''],
      subject: [''],
      attachment: [''],
      body: [''],
      senderName: [''],
      senderEmail: [''],
      replyToName: [''],
      replyToEmail: [''],
      id: [null],
    });
  }

  ngOnInit() {
    this.activatedRoute.data
      .pipe(takeUntil(this.destroyed$))
      .subscribe((data: any) => {
        this.editApp = data?.data;
      });

    if (this.editApp) {
      this.emailTemplateForm.patchValue({
        name: this.editApp.name,
        description: this.editApp.description,
        to: this.editApp.to,
        cc: this.editApp.cc,
        bcc: this.editApp.bcc,
        subject: this.editApp.subject,
        attachment: this.editApp.attachment,
        body: this.editApp.body_html,
        senderName: this.editApp.from_name,
        senderEmail: this.editApp.from_email,
        replyToName: this.editApp.reply_to_name,
        replyToEmail: this.editApp.reply_to_email,
        id: this.editApp.id,
      });
    }
  }

  ngOnDestroy(): void {
    this.destroyed$.next();
    this.destroyed$.complete();
  }

  goBack() {
    this.router.navigate([
      `${ROUTES.SYSTEM_SETTINGS}/${ROUTES.CONFIG}/${ROUTES.EMAIL_TEMPLATES}`,
    ]);
  }

  onSubmit() {
    if (this.emailTemplateForm.invalid) {
      return;
    }

    const payload: EmailTemplatePayload = {
      name: this.emailTemplateForm.value.name,
      description: this.emailTemplateForm.value.description,
      to: this.emailTemplateForm.value.to,
      cc: this.emailTemplateForm.value.cc,
      bcc: this.emailTemplateForm.value.bcc,
      subject: this.emailTemplateForm.value.subject,
      attachment: this.emailTemplateForm.value.attachment,
      body_html: this.emailTemplateForm.value.body,
      from_name: this.emailTemplateForm.value.senderName,
      from_email: this.emailTemplateForm.value.senderEmail,
      reply_to_name: this.emailTemplateForm.value.replyToName,
      reply_to_email: this.emailTemplateForm.value.replyToEmail,
    };

    if (this.emailTemplateForm.value.id) {
      this.crudService
<<<<<<< HEAD
        .update(this.emailTemplateForm.value.id, payload)
=======
        .update(this.emailTemplateForm.value.id, payload, {
          snackbarSuccess: 'emailTemplates.alerts.updateSuccess',
        })
>>>>>>> 9a037410
        .pipe(takeUntil(this.destroyed$))
        .subscribe(() => {
          this.goBack();
        });
    } else {
      console.log('create', payload);
      this.crudService
<<<<<<< HEAD
        .create({ resource: [payload] })
=======
        .create(
          { resource: [payload] },
          {
            snackbarSuccess: 'emailTemplates.alerts.createSuccess',
          }
        )
>>>>>>> 9a037410
        .pipe(takeUntil(this.destroyed$))
        .subscribe(() => {
          this.goBack();
        });
    }
  }
}<|MERGE_RESOLUTION|>--- conflicted
+++ resolved
@@ -18,9 +18,8 @@
   EmailTemplate,
   EmailTemplatePayload,
 } from '../df-email-templates/df-email-templates.types';
-import { EMAIL_TEMPLATES_SERVICE_TOKEN } from 'src/app/core/constants/tokens';
 import { DfBaseCrudService } from 'src/app/core/services/df-base-crud.service';
-import { Subject, catchError, takeUntil, throwError } from 'rxjs';
+import { Subject, takeUntil } from 'rxjs';
 import { ROUTES } from 'src/app/core/constants/routes';
 
 @Component({
@@ -131,13 +130,9 @@
 
     if (this.emailTemplateForm.value.id) {
       this.crudService
-<<<<<<< HEAD
-        .update(this.emailTemplateForm.value.id, payload)
-=======
         .update(this.emailTemplateForm.value.id, payload, {
           snackbarSuccess: 'emailTemplates.alerts.updateSuccess',
         })
->>>>>>> 9a037410
         .pipe(takeUntil(this.destroyed$))
         .subscribe(() => {
           this.goBack();
@@ -145,16 +140,12 @@
     } else {
       console.log('create', payload);
       this.crudService
-<<<<<<< HEAD
-        .create({ resource: [payload] })
-=======
         .create(
           { resource: [payload] },
           {
             snackbarSuccess: 'emailTemplates.alerts.createSuccess',
           }
         )
->>>>>>> 9a037410
         .pipe(takeUntil(this.destroyed$))
         .subscribe(() => {
           this.goBack();
