--- conflicted
+++ resolved
@@ -242,15 +242,11 @@
             ...data,
             config: data.config,
           });
-<<<<<<< HEAD
-
-=======
           if (!this.isAuth) {
             this.getConfigControl('serviceDefinition').setValue(
               data.config.content
             );
           }
->>>>>>> 9d8ca9b7
           if (data?.serviceDocByServiceId) {
             this.serviceDefinitionType =
               '' + data?.serviceDocByServiceId.format;
