--- conflicted
+++ resolved
@@ -28,15 +28,9 @@
         >{{ 'phone' | transloco }}: +1 415-993-5877</a
       >
       |
-<<<<<<< HEAD
-      <a href="mailto:info@dreamfactory.com"
-        >{{ 'email' | transloco }}: info&#64;dreamfactory.com</a
-      >
-=======
       <a href="mailto:info@dreamfactory.com">
         {{ 'email' | transloco }}: info\&#64;dreamfactory.com
       </a>
->>>>>>> bf880413
     </h3>
     <div #calendlyWidget class="calendly-inline-widget"></div>
   </mat-dialog-content>
