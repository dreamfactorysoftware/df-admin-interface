<form
  [formGroup]="serviceForm"
  class="details-section"
  (ngSubmit)="save(false, false)"
  [class]="(isDarkMode | async) ? 'dark-theme' : ''">
  <ng-container *ngIf="this.isDatabase && !this.edit; else notDatabaseEdit">
    <mat-stepper linear #stepper>
      <mat-step errorMessage="Service Type is required." [editable]="true">
        <ng-template matStepLabel>
          {{ 'services.controls.serviceType.label' | transloco }}</ng-template
        >
        <div class="details-section">
          <div class="section-header">
            <h3>
              Search for your
              {{ 'services.controls.serviceType.label' | transloco }} to get
              started
              <fa-icon
                class="tool-tip-trigger"
                matSuffix
                [icon]="faCircleInfo"
                [matTooltip]="
                  'services.controls.serviceType.tooltip' | transloco
                " />
            </h3>
            <div>
              <button
                mat-button
                matStepperNext
                type="button"
                class="cancel-btn"
                [disabled]="serviceForm.get('type')?.value === ''">
                Next
              </button>
            </div>
          </div>
          <mat-form-field class="dynamic-width" appearance="outline">
            <mat-label>Search service types...</mat-label>
            <input
              matInput
              [(ngModel)]="search"
              placeholder="SQL, AWS, MongoDB, etc."
              [ngModelOptions]="{ standalone: true }" />
          </mat-form-field>
          <div class="full-width">
            <div class="grid-wrapper grid-col-auto">
              <label
                class="radio-card"
                *ngFor="let type of filteredServiceTypes; let i = index">
                <input
                  formControlName="type"
                  type="radio"
                  [value]="type.name"
                  (input)="nextStep(stepper)" />
                <div class="card-content-wrapper" [class]="type.class">
                  <span class="check-icon"></span>
                  <div class="card-content">
                    <img
                      class="card-icon"
                      [src]="getBackgroundImage(type.name)"
                      [alt]="type.label" />
                    <h4>
                      {{ type.label }}
                    </h4>
                  </div>
                </div>
              </label>
              <label
                class="radio-card"
                *ngFor="let type of notIncludedServices; let i = index">
                <input
                  formControlName="type"
                  type="radio"
                  [value]="type.name"
                  (input)="nextStep(stepper)"
                  [attr.disabled]="true" />
                <div class="card-content-wrapper" [class]="type.class">
                  <span class="check-icon"></span>
                  <div class="card-content">
                    <img
                      class="card-icon"
                      [src]="getBackgroundImage(type.name)"
                      [alt]="type.label" />
                    <h4 class="text-center" style="color: black !important">
                      {{ type.label }}
                    </h4>
                  </div>
                </div>
                <ng-container *ngIf="type.class === 'not-included'">
                  <button mat-button (click)="openDialog()" class="unlock-btn">
                    Unlock Now
                  </button>
                </ng-container>
              </label>
            </div>
          </div>
          <div>
            <button
              mat-button
              matStepperNext
              type="button"
              class="cancel-btn"
              [disabled]="serviceForm.get('type')?.value === ''">
              Next
            </button>
          </div>
        </div>
      </mat-step>
      <mat-step>
        <ng-template matStepLabel>Service Details</ng-template>
        <br />
        <div class="details-section">
          <mat-form-field
            subscriptSizing="dynamic"
            class="dynamic-width"
            *ngIf="!subscriptionRequired"
            appearance="outline">
            <mat-label>{{
              'services.controls.namespace.label' | transloco
            }}</mat-label>
            <input matInput formControlName="name" />
            <fa-icon
              class="tool-tip-trigger"
              matSuffix
              [icon]="faCircleInfo"
              [matTooltip]="
                'services.controls.namespace.tooltip' | transloco
              " />
          </mat-form-field>
          <mat-form-field
            appearance="outline"
            subscriptSizing="dynamic"
            class="dynamic-width"
            *ngIf="!subscriptionRequired">
            <mat-label>{{
              'services.controls.label.label' | transloco
            }}</mat-label>
            <input matInput formControlName="label" />
            <fa-icon
              class="tool-tip-trigger"
              matSuffix
              [icon]="faCircleInfo"
              [matTooltip]="'services.controls.label.tooltip' | transloco" />
          </mat-form-field>
          <mat-form-field
            appearance="outline"
            subscriptSizing="dynamic"
            class="full-width"
            *ngIf="!subscriptionRequired">
            <mat-label>{{
              'services.controls.description.label' | transloco
            }}</mat-label>
            <textarea
              rows="1"
              matInput
              formControlName="description"></textarea>
            <fa-icon
              class="tool-tip-trigger"
              matSuffix
              [icon]="faCircleInfo"
              [matTooltip]="
                'services.controls.description.tooltip' | transloco
              " />
          </mat-form-field>
          <div class="action-container">
            <mat-slide-toggle
              color="primary"
              formControlName="isActive"
              *ngIf="!subscriptionRequired"
              >{{ 'active' | transloco }}</mat-slide-toggle
            >
            <div>
              <button
                mat-button
                matStepperPrevious
                class="cancel-btn"
                type="button">
                Back
              </button>
              <button
                mat-button
                matStepperNext
                type="button"
                class="cancel-btn"
                [disabled]="
                  serviceForm.get('type')?.value === '' &&
                  serviceForm.get('description')?.value === ''
                ">
                Next
              </button>
            </div>
            <div></div>
          </div>
        </div>
      </mat-step>
      <mat-step>
        <ng-template matStepLabel>Service Options</ng-template>
        <br />
        <ng-container *ngIf="viewSchema && !subscriptionRequired">
          <ng-container formGroupName="config">
            <ng-container *ngIf="!isDatabase || !hasStandardFields">
              <mat-accordion class="full-width">
                <div class="details-section">
                  <ng-container *ngFor="let item of viewSchema">
                    <ng-container
                      *ngIf="
                        item.type === 'text' && item.name === 'content';
                        else dynamic
                      ">
                      <ng-container
                        *ngIf="getConfigControl('storageServiceId')">
                        <df-script-editor
                          [type]="getControl('type')"
                          [storageServiceId]="
                            getConfigControl('storageServiceId')
                          "
                          [storagePath]="getConfigControl('storagePath')"
                          [content]="getServiceDocByServiceIdControl('content')"
                          [cache]="serviceData ? serviceData.name : ''"
                          class="full-width">
                        </df-script-editor>
                      </ng-container>
                    </ng-container>
                    <ng-template #dynamic>
                      <df-dynamic-field
                        *ngIf="
                          [
                            'integer',
                            'password',
                            'string',
                            'text',
                            'picklist',
                            'multi_picklist',
                            'boolean',
                            'file_certificate'
                          ].includes(item.type)
                        "
                        [schema]="item"
                        [formControl]="getConfigControl(item.name)"
                        [class.dynamic-width]="item.type !== 'file_certificate'"
                        [class.full-width]="item.type === 'file_certificate'">
                      </df-dynamic-field>
                      <df-array-field
                        *ngIf="item.type === 'array' || item.type === 'object'"
                        [schema]="item"
                        [formControl]="getConfigControl(item.name)"
                        class="full-width">
                      </df-array-field>
                    </ng-template>
                  </ng-container>
<<<<<<< HEAD
                  <ng-template #dynamic>
                    <df-dynamic-field
                      *ngIf="
                        [
                          'integer',
                          'password',
                          'string',
                          'text',
                          'picklist',
                          'multi_picklist',
                          'boolean',
                          'file_certificate',
                          'file_certificate_api'
                        ].includes(item.type)
                      "
                      [schema]="item"
                      [formControl]="getConfigControl(item.name)"
                      [class.dynamic-width]="['file_certificate', 'file_certificate_api'].indexOf(item.type) === -1"
                      [class.full-width]="
                        ['file_certificate', 'file_certificate_api'].indexOf(item.type) !== -1
                      "></df-dynamic-field>
                    <df-array-field
                      *ngIf="item.type === 'array' || item.type === 'object'"
                      [schema]="item"
                      [formControl]="getConfigControl(item.name)"
                      class="full-width"></df-array-field>
                  </ng-template>
=======
                </div>
              </mat-accordion>
            </ng-container>

            <ng-container *ngIf="isDatabase && hasStandardFields">
              <div class="details-section basic-fields-section">
                <ng-container *ngFor="let item of basicFields">
                  <df-dynamic-field
                    *ngIf="
                      [
                        'integer',
                        'password',
                        'string',
                        'text',
                        'picklist',
                        'multi_picklist',
                        'boolean',
                        'file_certificate'
                      ].includes(item.type)
                    "
                    [schema]="item"
                    [formControl]="getConfigControl(item.name)"
                    [class.dynamic-width]="item.type !== 'file_certificate'"
                    [class.full-width]="item.type === 'file_certificate'">
                  </df-dynamic-field>
                  <df-array-field
                    *ngIf="item.type === 'array' || item.type === 'object'"
                    [schema]="item"
                    [formControl]="getConfigControl(item.name)"
                    class="full-width">
                  </df-array-field>
>>>>>>> 84f6c50d
                </ng-container>
              </div>

              <div class="advanced-section" *ngIf="showAdvancedOptions">
                <mat-accordion class="full-width">
                  <mat-expansion-panel [expanded]="false">
                    <mat-expansion-panel-header>
                      {{ 'services.options' | transloco }}
                    </mat-expansion-panel-header>
                    <div class="details-section">
                      <ng-container *ngFor="let item of advancedFields">
                        <ng-container
                          *ngIf="
                            item.type === 'text' && item.name === 'content';
                            else dynamic
                          ">
                          <ng-container
                            *ngIf="getConfigControl('storageServiceId')">
                            <df-script-editor
                              [type]="getControl('type')"
                              [storageServiceId]="
                                getConfigControl('storageServiceId')
                              "
                              [storagePath]="getConfigControl('storagePath')"
                              [content]="
                                getServiceDocByServiceIdControl('content')
                              "
                              [cache]="serviceData ? serviceData.name : ''"
                              class="full-width">
                            </df-script-editor>
                          </ng-container>
                        </ng-container>
                        <ng-template #dynamic>
                          <df-dynamic-field
                            *ngIf="
                              [
                                'integer',
                                'password',
                                'string',
                                'text',
                                'picklist',
                                'multi_picklist',
                                'boolean',
                                'file_certificate'
                              ].includes(item.type)
                            "
                            [schema]="item"
                            [formControl]="getConfigControl(item.name)"
                            [class.dynamic-width]="
                              item.type !== 'file_certificate'
                            "
                            [class.full-width]="
                              item.type === 'file_certificate'
                            ">
                          </df-dynamic-field>
                          <df-array-field
                            *ngIf="
                              item.type === 'array' || item.type === 'object'
                            "
                            [schema]="item"
                            [formControl]="getConfigControl(item.name)"
                            class="full-width">
                          </df-array-field>
                        </ng-template>
                      </ng-container>
                    </div>
                  </mat-expansion-panel>
                </mat-accordion>
              </div>
            </ng-container>
          </ng-container>
        </ng-container>
        <div class="full-width action-bar" *ngIf="!subscriptionRequired">
          <button
            class="cancel-btn"
            mat-flat-button
            type="button"
            (click)="goBack()">
            {{ 'cancel' | transloco }}
          </button>
          <div class="button-group">
            <button
              mat-flat-button
              class="save-btn secondary-btn"
              type="button"
              [disabled]="!serviceForm.valid"
              (click)="goToSecurityConfig()">
              {{ 'services.controls.securityConfig' | transloco }}
            </button>
            <button class="save-btn" mat-flat-button color="primary">
              {{ 'services.controls.createAndTest' | transloco }}
            </button>
          </div>
        </div>
      </mat-step>
      <mat-step>
        <ng-template matStepLabel>Security Configuration</ng-template>
        <div class="details-section" *ngIf="showSecurityConfig">
          <h3>Security Configuration</h3>

          <div class="security-config-container">
            <div class="hint-widget top-hint">
              <p>
                For more granular security options over your API check out the
                <a (click)="navigateToRoles($event)" class="role-link"
                  >Role Based Access</a
                >
                tab
              </p>
            </div>

            <!-- Main security cards layout -->
            <div class="security-cards-grid">
              <!-- All Access Card -->
              <mat-card
                class="security-option-card"
                [class.selected]="selectedAccessType === 'all'"
                (click)="selectAccessType('all')">
                <mat-card-content>
                  <h4>Full Access</h4>
                  <p>Grant complete access to all database components</p>
                </mat-card-content>
                <div class="selection-indicator"></div>
              </mat-card>

              <!-- Schema Access Card -->
              <mat-card
                class="security-option-card"
                [class.selected]="selectedAccessType === 'schema'"
                (click)="selectAccessType('schema')">
                <mat-card-content>
                  <h4>Schema Access</h4>
                  <p>Configure access to specific database schemas</p>
                </mat-card-content>
                <div class="selection-indicator"></div>
              </mat-card>

              <!-- Tables Access Card -->
              <mat-card
                class="security-option-card"
                [class.selected]="selectedAccessType === 'tables'"
                (click)="selectAccessType('tables')">
                <mat-card-content>
                  <h4>Tables Access</h4>
                  <p>Manage access to individual database tables</p>
                </mat-card-content>
                <div class="selection-indicator"></div>
              </mat-card>

              <!-- Procedures Access Card -->
              <mat-card
                class="security-option-card"
                [class.selected]="selectedAccessType === 'procedures'"
                (click)="selectAccessType('procedures')">
                <mat-card-content>
                  <h4>Stored Procedures</h4>
                  <p>Control access to stored procedures</p>
                </mat-card-content>
                <div class="selection-indicator"></div>
              </mat-card>

              <!-- Functions Access Card -->
              <mat-card
                class="security-option-card"
                [class.selected]="selectedAccessType === 'functions'"
                (click)="selectAccessType('functions')">
                <mat-card-content>
                  <h4>Functions</h4>
                  <p>Set access levels for database functions</p>
                </mat-card-content>
                <div class="selection-indicator"></div>
              </mat-card>
            </div>

            <!-- Component Selection (shows only when a specific access type is selected) -->
            <div
              class="component-selection"
              *ngIf="selectedAccessType && selectedAccessType !== 'all'">
              <h3>Security Configuration</h3>
              <div class="access-level-section">
                <div class="access-level-controls">
                  <mat-button-toggle-group
                    #accessLevelGroup="matButtonToggleGroup"
                    [value]="selectedAccessLevel"
                    (change)="onAccessLevelSelect($event.value)">
                    <mat-button-toggle value="read">
                      <div class="toggle-content">
                        <div class="toggle-text">
                          <h4>Read Only</h4>
                          <p>View access to data</p>
                        </div>
                      </div>
                    </mat-button-toggle>
                    <mat-button-toggle value="write">
                      <div class="toggle-content">
                        <div class="toggle-text">
                          <h4>Read & Write</h4>
                          <p>View and modify data</p>
                        </div>
                      </div>
                    </mat-button-toggle>
                    <mat-button-toggle value="full">
                      <div class="toggle-content">
                        <div class="toggle-text">
                          <h4>Full Access</h4>
                          <p>Complete control over data</p>
                        </div>
                      </div>
                    </mat-button-toggle>
                  </mat-button-toggle-group>
                </div>
              </div>
            </div>
          </div>

          <!-- Action Buttons -->
          <div class="action-container">
            <button
              mat-button
              matStepperPrevious
              class="cancel-btn"
              type="button">
              Back
            </button>
            <button
              mat-flat-button
              color="primary"
              type="button"
              [disabled]="!isSecurityConfigValid()"
              (click)="saveSecurityConfig()">
              Apply Security Configuration
            </button>
          </div>
        </div>
        <div class="details-section" *ngIf="!showSecurityConfig">
          <p>
            Please complete the previous steps and click "Security Config" to
            configure security settings.
          </p>
          <div class="action-container">
            <div>
              <button
                mat-button
                matStepperPrevious
                class="cancel-btn"
                type="button">
                Back
              </button>
            </div>
          </div>
        </div>
      </mat-step>
      <ng-template matStepperIcon="edit" let-index="index">
        <ng-container [ngSwitch]="index">
          <mat-icon *ngSwitchCase="0">1</mat-icon>
          <mat-icon *ngSwitchCase="1">2</mat-icon>
          <mat-icon *ngSwitchCase="2">3</mat-icon>
          <mat-icon *ngSwitchCase="3">4</mat-icon>
        </ng-container>
      </ng-template>
      <ng-template matStepperIcon="done" let-index="index">
        <ng-container [ngSwitch]="index">
          <mat-icon *ngSwitchCase="0">1</mat-icon>
          <mat-icon *ngSwitchCase="1">2</mat-icon>
          <mat-icon *ngSwitchCase="2">3</mat-icon>
          <mat-icon *ngSwitchCase="3">4</mat-icon>
        </ng-container>
      </ng-template>
    </mat-stepper>
  </ng-container>
  <ng-template #notDatabaseEdit>
    <mat-form-field
      subscriptSizing="dynamic"
      class="dynamic-width"
      appearance="outline">
      <mat-label>{{
        'services.controls.serviceType.label' | transloco
      }}</mat-label>
      <mat-select formControlName="type">
        <mat-option *ngFor="let type of serviceTypes" [value]="type.name">
          {{ type.label }}
        </mat-option>
      </mat-select>
      <fa-icon
        class="tool-tip-trigger"
        matSuffix
        [icon]="faCircleInfo"
        [matTooltip]="'services.controls.serviceType.tooltip' | transloco" />
    </mat-form-field>
    <mat-form-field
      subscriptSizing="dynamic"
      class="dynamic-width"
      appearance="outline"
      *ngIf="!subscriptionRequired">
      <mat-label>{{
        'services.controls.namespace.label' | transloco
      }}</mat-label>
      <input matInput formControlName="name" />
      <fa-icon
        class="tool-tip-trigger"
        matSuffix
        [icon]="faCircleInfo"
        [matTooltip]="'services.controls.namespace.tooltip' | transloco" />
    </mat-form-field>
    <mat-form-field
      subscriptSizing="dynamic"
      appearance="outline"
      class="full-width"
      *ngIf="!subscriptionRequired">
      <mat-label>{{ 'services.controls.label.label' | transloco }}</mat-label>
      <input matInput formControlName="label" />
      <fa-icon
        class="tool-tip-trigger"
        matSuffix
        [icon]="faCircleInfo"
        [matTooltip]="'services.controls.label.tooltip' | transloco" />
    </mat-form-field>
    <mat-form-field
      subscriptSizing="dynamic"
      class="full-width"
      appearance="outline"
      *ngIf="!subscriptionRequired">
      <mat-label>{{
        'services.controls.description.label' | transloco
      }}</mat-label>
      <textarea rows="1" matInput formControlName="description"></textarea>
      <fa-icon
        class="tool-tip-trigger"
        matSuffix
        [icon]="faCircleInfo"
        [matTooltip]="'services.controls.description.tooltip' | transloco" />
    </mat-form-field>
    <mat-slide-toggle
      formControlName="isActive"
      color="primary"
      *ngIf="!subscriptionRequired"
      ><span>{{ 'active' | transloco }}</span></mat-slide-toggle
    >
    <div class="full-width">
      <ng-container *ngIf="this.edit">
        <ng-container *ngIf="this.isDatabase; else notDatabase">
          <button
            type="button"
            mat-flat-button
            class="save-btn"
            (click)="gotoSchema()">
            {{ 'schema' | transloco }}
          </button>
        </ng-container>
        <ng-template #notDatabase>
          <button
            type="button"
            mat-flat-button
            class="save-btn"
            (click)="gotoAPIDocs()">
            {{ 'apiDocs' | transloco }}
          </button>
        </ng-template>
      </ng-container>
    </div>
    <ng-container *ngIf="viewSchema && !subscriptionRequired">
      <ng-container formGroupName="config">
        <ng-container *ngIf="this.isNetworkService || this.isScriptService">
          <ng-container *ngIf="getConfigControl('storageServiceId')">
            <df-script-editor
              [isScript]="this.isScriptService"
              [type]="getControl('type')"
              [storageServiceId]="getConfigControl('storageServiceId')"
              [storagePath]="getConfigControl('storagePath')"
              [content]="getConfigControl('serviceDefinition')"
              [cache]="serviceData ? serviceData.name : ''"
              class="full-width"></df-script-editor>
          </ng-container>
        </ng-container>
        <mat-accordion class="full-width">
          <mat-expansion-panel [expanded]="serviceForm.getRawValue().type">
            <mat-expansion-panel-header
              >{{ 'services.options' | transloco }}
            </mat-expansion-panel-header>
            <div class="details-section">
              <ng-container
                *ngIf="this.isNetworkService || this.isScriptService">
                <ng-container *ngIf="serviceForm.getRawValue().type !== 'soap'">
                  <mat-button-toggle-group
                    aria-label="Service Definition Type"
                    [(ngModel)]="serviceDefinitionType"
                    [ngModelOptions]="{ standalone: true }"
                    (change)="
                      onServiceDefinitionTypeChange(serviceDefinitionType)
                    ">
                    <mat-button-toggle value="0">JSON</mat-button-toggle>
                    <mat-button-toggle value="1">YAML</mat-button-toggle>
                  </mat-button-toggle-group>
                </ng-container>
                <mat-label class="full-width">Service Definition</mat-label>

                <ng-container *ngIf="serviceForm.getRawValue().type === 'rws'">
                  <df-file-github
                    [type]="getControl('type')"
                    [content]="getConfigControl('content')"
                    [contentText]="content"
                    class="full-width">
                  </df-file-github>
                </ng-container>
              </ng-container>
              <ng-container
                *ngIf="
                  this.isFile && serviceForm.getRawValue().type === 'local_file'
                ">
                <div class="actions full-width">
                  <input
                    type="file"
                    [accept]=""
                    #fileInput
                    (change)="excelUpload($event)"
                    style="display: none" />
                  <button
                    type="button"
                    mat-flat-button
                    class="save-btn"
                    (click)="fileInput.click()">
                    Upload Excel
                  </button>
                </div>
                <df-ace-editor
                  class="full-width"
                  [formControl]="getConfigControl('excelContent')"
                  [mode]="serviceForm.getRawValue().type"></df-ace-editor>
              </ng-container>
              <ng-container *ngFor="let item of viewSchema">
                <ng-container
                  *ngIf="
                    item.type === 'text' && item.name === 'content';
                    else dynamic
                  ">
                  <ng-container *ngIf="getConfigControl('storageServiceId')">
                    <df-script-editor
                      [type]="getControl('type')"
                      [storageServiceId]="getConfigControl('storageServiceId')"
                      [storagePath]="getConfigControl('storagePath')"
                      [content]="getServiceDocByServiceIdControl('content')"
                      [cache]="serviceData ? serviceData.name : ''"
                      class="full-width"></df-script-editor>
                  </ng-container>
                </ng-container>
                <ng-template #dynamic>
                  <df-dynamic-field
                    *ngIf="
                      [
                        'integer',
                        'password',
                        'string',
                        'text',
                        'picklist',
                        'multi_picklist',
                        'boolean',
                        'file_certificate',
                        'file_certificate_api'
                      ].includes(item.type)
                    "
                    color="primary"
                    [schema]="item"
                    [formControl]="getConfigControl(item.name)"
                    [class.dynamic-width]="['file_certificate', 'file_certificate_api'].indexOf(item.type) === -1"
                    [class.full-width]="
                      ['file_certificate', 'file_certificate_api'].indexOf(item.type) !== -1
                    "></df-dynamic-field>
                  <df-array-field
                    *ngIf="item.type === 'array' || item.type === 'object'"
                    [schema]="item"
                    [formControl]="getConfigControl(item.name)"
                    class="full-width"></df-array-field>
                </ng-template>
              </ng-container>
            </div>
          </mat-expansion-panel>
        </mat-accordion>
      </ng-container>
    </ng-container>
    <div class="full-width action-bar" *ngIf="!subscriptionRequired">
      <button
        mat-flat-button
        class="cancel-btn"
        type="button"
        (click)="goBack()">
        {{ 'cancel' | transloco }}
      </button>
      <ng-container *ngIf="this.edit">
        <!-- <mat-button-toggle-group
          [(ngModel)]="clearCache"
          [ngModelOptions]="{ standalone: true }"
          appearance="legacy">
          <mat-button-toggle
            [value]="true"
            mat-flat-button
            class="save-btn"
            color="primary"
            (click)="save()">
            {{ 'saveAndClear' | transloco }}</mat-button-toggle
          >
        </mat-button-toggle-group> -->
        <button
          [value]="true"
          mat-flat-button
          class="save-btn"
          color="primary"
          (click)="save(true, false)">
          {{ 'saveAndClear' | transloco }}
        </button>
        <button
          [value]="true"
          mat-flat-button
          class="save-btn"
          color="primary"
          (click)="save(true, true)">
          {{ 'saveAndContinue' | transloco }}
        </button>
      </ng-container>
      <button mat-flat-button class="save-btn" color="primary">
        {{ 'save' | transloco }}
      </button>
    </div>
  </ng-template>
</form>
<df-paywall *ngIf="subscriptionRequired"></df-paywall><|MERGE_RESOLUTION|>--- conflicted
+++ resolved
@@ -223,34 +223,6 @@
                     </ng-container>
                     <ng-template #dynamic>
                       <df-dynamic-field
-                        *ngIf="
-                          [
-                            'integer',
-                            'password',
-                            'string',
-                            'text',
-                            'picklist',
-                            'multi_picklist',
-                            'boolean',
-                            'file_certificate'
-                          ].includes(item.type)
-                        "
-                        [schema]="item"
-                        [formControl]="getConfigControl(item.name)"
-                        [class.dynamic-width]="item.type !== 'file_certificate'"
-                        [class.full-width]="item.type === 'file_certificate'">
-                      </df-dynamic-field>
-                      <df-array-field
-                        *ngIf="item.type === 'array' || item.type === 'object'"
-                        [schema]="item"
-                        [formControl]="getConfigControl(item.name)"
-                        class="full-width">
-                      </df-array-field>
-                    </ng-template>
-                  </ng-container>
-<<<<<<< HEAD
-                  <ng-template #dynamic>
-                    <df-dynamic-field
                       *ngIf="
                         [
                           'integer',
@@ -270,13 +242,14 @@
                       [class.full-width]="
                         ['file_certificate', 'file_certificate_api'].indexOf(item.type) !== -1
                       "></df-dynamic-field>
-                    <df-array-field
-                      *ngIf="item.type === 'array' || item.type === 'object'"
-                      [schema]="item"
-                      [formControl]="getConfigControl(item.name)"
-                      class="full-width"></df-array-field>
-                  </ng-template>
-=======
+                      <df-array-field
+                        *ngIf="item.type === 'array' || item.type === 'object'"
+                        [schema]="item"
+                        [formControl]="getConfigControl(item.name)"
+                        class="full-width">
+                      </df-array-field>
+                    </ng-template>
+                  </ng-container>
                 </div>
               </mat-accordion>
             </ng-container>
@@ -308,7 +281,6 @@
                     [formControl]="getConfigControl(item.name)"
                     class="full-width">
                   </df-array-field>
->>>>>>> 84f6c50d
                 </ng-container>
               </div>
 
