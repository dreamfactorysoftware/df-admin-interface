<form
  [formGroup]="serviceForm"
  class="details-section"
  [class]="(isDarkMode | async) ? 'dark-theme' : ''"
<<<<<<< HEAD
  (ngSubmit)="save()">
  <ng-container *ngIf="this.isDatabase && !this.edit; else notDatabaseEdit">
=======
  (ngSubmit)="save(false)">
  <ng-container *ngIf="this.isDatabase && !this.edit; else notDatabase">
>>>>>>> cf8fd100
    <mat-stepper linear #stepper>
      <mat-step errorMessage="Service Type is required." [editable]="true">
        <ng-template matStepLabel>
          {{ 'services.controls.serviceType.label' | transloco }}</ng-template
        >
        <div class="details-section">
          <div class="section-header">
            <h3>
              Search for your
              {{ 'services.controls.serviceType.label' | transloco }} to get
              started
              <fa-icon
                class="tool-tip-trigger"
                matSuffix
                [icon]="faCircleInfo"
                [matTooltip]="
                  'services.controls.serviceType.tooltip' | transloco
                " />
            </h3>
            <div>
              <button
                mat-button
                matStepperNext
                type="button"
                [disabled]="serviceForm.get('type')?.value === ''">
                Next
              </button>
            </div>
          </div>
          <mat-form-field class="dynamic-width" appearance="outline">
            <mat-label>Search service types...</mat-label>
            <input
              matInput
              [(ngModel)]="search"
              placeholder="SQL, AWS, MongoDB, etc."
              [ngModelOptions]="{ standalone: true }" />
          </mat-form-field>
          <!-- <mat-form-field class="dynamic-width" appearance="outline">
            <mat-label>{{
              'services.controls.serviceType.label' | transloco
            }}</mat-label>
            <mat-select formControlName="type">
              <mat-option *ngFor="let type of serviceTypes" [value]="type.name">
                {{ type.label }}
              </mat-option>
            </mat-select>
          </mat-form-field> -->
          <div class="full-width">
            <div class="grid-wrapper grid-col-auto">
              <label
                class="radio-card"
                *ngFor="let type of filteredServiceTypes; let i = index">
                <input
                  formControlName="type"
                  type="radio"
                  [value]="type.name"
                  (input)="nextStep(stepper)" />
                <div class="card-content-wrapper" [class]="type.class">
                  <span class="check-icon"></span>
                  <div class="card-content">
                    <img
                      class="card-icon"
                      [src]="getBackgroundImage(type.name)"
                      [alt]="type.label" />
                    <h4>
                      {{ type.label }}
                    </h4>
                  </div>
                </div>
              </label>
              <label
                class="radio-card"
                *ngFor="let type of notIncludedServices; let i = index">
                <input
                  formControlName="type"
                  type="radio"
                  [value]="type.name"
                  (input)="nextStep(stepper)"
                  [attr.disabled]="true" />
                <div class="card-content-wrapper" [class]="type.class">
                  <span class="check-icon"></span>
                  <div class="card-content">
                    <img
                      class="card-icon"
                      [src]="getBackgroundImage(type.name)"
                      [alt]="type.label" />
                    <h4 class="text-center" style="color: black !important">
                      {{ type.label }}
                    </h4>
                  </div>
                </div>
                <ng-container *ngIf="type.class === 'not-included'">
                  <button mat-button (click)="openDialog()" class="unlock-btn">
                    Unlock Now
                  </button>
                </ng-container>
              </label>
            </div>
          </div>
          <div>
            <button
              mat-button
              matStepperNext
              type="button"
              [disabled]="serviceForm.get('type')?.value === ''">
              Next
            </button>
          </div>
        </div>
      </mat-step>
      <mat-step>
        <ng-template matStepLabel>Service Details</ng-template>
        <br />
        <div class="details-section">
          <mat-form-field
            subscriptSizing="dynamic"
            class="dynamic-width"
            *ngIf="!subscriptionRequired"
            appearance="outline">
            <mat-label>{{
              'services.controls.namespace.label' | transloco
            }}</mat-label>
            <input matInput formControlName="name" />
            <fa-icon
              class="tool-tip-trigger"
              matSuffix
              [icon]="faCircleInfo"
              [matTooltip]="
                'services.controls.namespace.tooltip' | transloco
              " />
          </mat-form-field>
          <mat-form-field
            appearance="outline"
            subscriptSizing="dynamic"
            class="dynamic-width"
            *ngIf="!subscriptionRequired">
            <mat-label>{{
              'services.controls.label.label' | transloco
            }}</mat-label>
            <input matInput formControlName="label" />
            <fa-icon
              class="tool-tip-trigger"
              matSuffix
              [icon]="faCircleInfo"
              [matTooltip]="'services.controls.label.tooltip' | transloco" />
          </mat-form-field>
          <mat-form-field
            appearance="outline"
            subscriptSizing="dynamic"
            class="full-width"
            *ngIf="!subscriptionRequired">
            <mat-label>{{
              'services.controls.description.label' | transloco
            }}</mat-label>
            <textarea
              rows="1"
              matInput
              formControlName="description"></textarea>
            <fa-icon
              class="tool-tip-trigger"
              matSuffix
              [icon]="faCircleInfo"
              [matTooltip]="
                'services.controls.description.tooltip' | transloco
              " />
          </mat-form-field>
          <div class="action-container">
            <mat-slide-toggle
              color="primary"
              formControlName="isActive"
              *ngIf="!subscriptionRequired"
              >{{ 'active' | transloco }}</mat-slide-toggle
            >
            <div>
              <button mat-button matStepperPrevious type="button">Back</button>
              <button
                mat-button
                matStepperNext
                type="button"
                [disabled]="
                  serviceForm.get('type')?.value === '' &&
                  serviceForm.get('description')?.value === ''
                ">
                Next
              </button>
            </div>
            <div></div>
          </div>
        </div>
      </mat-step>
      <mat-step>
        <ng-template matStepLabel>Service Options</ng-template>
        <br />
        <ng-container *ngIf="viewSchema && !subscriptionRequired">
          <ng-container formGroupName="config">
            <mat-accordion class="full-width">
              <div class="details-section">
                <ng-container *ngFor="let item of viewSchema">
                  <ng-container
                    *ngIf="
                      item.type === 'text' && item.name === 'content';
                      else dynamic
                    ">
                    <ng-container *ngIf="getConfigControl('storageServiceId')">
                      <df-script-editor
                        [type]="getControl('type')"
                        [storageServiceId]="
                          getConfigControl('storageServiceId')
                        "
                        [storagePath]="getConfigControl('storagePath')"
                        [content]="getConfigControl('content')"
                        [cache]="serviceData ? serviceData.name : ''"
                        class="full-width"></df-script-editor>
                    </ng-container>
                  </ng-container>
                  <ng-template #dynamic>
                    <df-dynamic-field
                      *ngIf="
                        [
                          'integer',
                          'password',
                          'string',
                          'text',
                          'picklist',
                          'multi_picklist',
                          'boolean',
                          'file_certificate'
                        ].includes(item.type)
                      "
                      [schema]="item"
                      [formControl]="getConfigControl(item.name)"
                      [class.dynamic-width]="item.type !== 'file_certificate'"
                      [class.full-width]="
                        item.type === 'file_certificate'
                      "></df-dynamic-field>
                    <df-array-field
                      *ngIf="item.type === 'array' || item.type === 'object'"
                      [schema]="item"
                      [formControl]="getConfigControl(item.name)"
                      class="full-width"></df-array-field>
                  </ng-template>
                </ng-container>
              </div>
            </mat-accordion>
          </ng-container>
        </ng-container>
        <div class="full-width action-bar" *ngIf="!subscriptionRequired">
          <button
            class="cancel-btn"
            mat-flat-button
            type="button"
            (click)="goBack()">
            {{ 'cancel' | transloco }}
          </button>
          <button class="save-btn" mat-flat-button color="primary">
            {{ 'save' | transloco }}
          </button>
        </div>
      </mat-step>
      <!-- change default 'edit' & 'done' icon -->
      <ng-template matStepperIcon="edit" let-index="index">
        <ng-container [ngSwitch]="index">
          <mat-icon *ngSwitchCase="0">1</mat-icon>
          <mat-icon *ngSwitchCase="1">2</mat-icon>
          <mat-icon *ngSwitchCase="2">3</mat-icon>
        </ng-container>
      </ng-template>
      <ng-template matStepperIcon="done" let-index="index">
        <ng-container [ngSwitch]="index">
          <mat-icon *ngSwitchCase="0">1</mat-icon>
          <mat-icon *ngSwitchCase="1">2</mat-icon>
          <mat-icon *ngSwitchCase="2">3</mat-icon>
        </ng-container>
      </ng-template>
    </mat-stepper>
  </ng-container>
  <ng-template #notDatabaseEdit>
    <ng-container *ngIf="this.isNetworkService; else notNetwork">
      <mat-form-field
        subscriptSizing="dynamic"
        class="dynamic-width"
        appearance="outline">
        <mat-label>{{
          'services.controls.serviceType.label' | transloco
        }}</mat-label>
        <mat-select formControlName="type">
          <mat-option *ngFor="let type of serviceTypes" [value]="type.label">
            {{ type.label }}
          </mat-option>
        </mat-select>
        <fa-icon
          class="tool-tip-trigger"
          matSuffix
          [icon]="faCircleInfo"
          [matTooltip]="'services.controls.serviceType.tooltip' | transloco" />
      </mat-form-field>
    </ng-container>
    <ng-template #notNetwork>
      <mat-form-field
        subscriptSizing="dynamic"
        class="dynamic-width"
        appearance="outline">
        <mat-label>{{
          'services.controls.serviceType.label' | transloco
        }}</mat-label>
        <mat-select formControlName="type">
          <mat-option *ngFor="let type of serviceTypes" [value]="type.name">
            {{ type.label }}
          </mat-option>
        </mat-select>
        <fa-icon
          class="tool-tip-trigger"
          matSuffix
          [icon]="faCircleInfo"
          [matTooltip]="'services.controls.serviceType.tooltip' | transloco" />
      </mat-form-field>
    </ng-template>
    <mat-form-field
      subscriptSizing="dynamic"
      class="dynamic-width"
      appearance="outline"
      *ngIf="!subscriptionRequired">
      <mat-label>{{
        'services.controls.namespace.label' | transloco
      }}</mat-label>
      <input matInput formControlName="name" />
      <fa-icon
        class="tool-tip-trigger"
        matSuffix
        [icon]="faCircleInfo"
        [matTooltip]="'services.controls.namespace.tooltip' | transloco" />
    </mat-form-field>
    <mat-form-field
      subscriptSizing="dynamic"
      appearance="outline"
      class="full-width"
      *ngIf="!subscriptionRequired">
      <mat-label>{{ 'services.controls.label.label' | transloco }}</mat-label>
      <input matInput formControlName="label" />
      <fa-icon
        class="tool-tip-trigger"
        matSuffix
        [icon]="faCircleInfo"
        [matTooltip]="'services.controls.label.tooltip' | transloco" />
    </mat-form-field>
    <mat-form-field
      subscriptSizing="dynamic"
      class="full-width"
      appearance="outline"
      *ngIf="!subscriptionRequired">
      <mat-label>{{
        'services.controls.description.label' | transloco
      }}</mat-label>
      <textarea rows="1" matInput formControlName="description"></textarea>
      <fa-icon
        class="tool-tip-trigger"
        matSuffix
        [icon]="faCircleInfo"
        [matTooltip]="'services.controls.description.tooltip' | transloco" />
    </mat-form-field>
    <mat-slide-toggle
      formControlName="isActive"
      color="primary"
      *ngIf="!subscriptionRequired"
      ><span>{{ 'active' | transloco }}</span></mat-slide-toggle
    >
    <div class="full-width">
      <ng-container *ngIf="this.edit">
        <ng-container *ngIf="this.isDatabase; else notDatabase">
          <button
            type="button"
            mat-flat-button
            class="save-btn"
            (click)="gotoSchema()">
            {{ 'schema' | transloco }}
          </button>
        </ng-container>
        <ng-template #notDatabase>
          <button
            type="button"
            mat-flat-button
            class="save-btn"
            (click)="gotoAPIDocs()">
            {{ 'apiDocs' | transloco }}
          </button>
        </ng-template>
      </ng-container>
    </div>
    <ng-container *ngIf="viewSchema && !subscriptionRequired">
      <ng-container formGroupName="config">
        <mat-accordion class="full-width">
          <mat-expansion-panel [expanded]="serviceForm.getRawValue().type">
            <mat-expansion-panel-header
              >{{ 'services.options' | transloco }}
            </mat-expansion-panel-header>
            <div class="details-section">
              <ng-container
                *ngIf="this.isNetworkService || this.isScriptService">
                <mat-button-toggle-group
                  aria-label="Service Definition Type"
                  [(ngModel)]="serviceDefinitionType"
                  [ngModelOptions]="{ standalone: true }"
                  (change)="
                    onServiceDefinitionTypeChange(serviceDefinitionType)
                  ">
                  <mat-button-toggle value="0">JSON</mat-button-toggle>
                  <mat-button-toggle value="1">YAML</mat-button-toggle>
                </mat-button-toggle-group>
                <mat-label class="full-width">Service Definition</mat-label>
                <ng-container *ngIf="getConfigControl('storageServiceId')">
                  <df-script-editor
                    [type]="getControl('type')"
                    [storageServiceId]="getConfigControl('storageServiceId')"
                    [storagePath]="getConfigControl('storagePath')"
                    [content]="getConfigControl('serviceDefinition')"
                    [cache]="serviceData ? serviceData.name : ''"
                    class="full-width"></df-script-editor>
                </ng-container>
                <!-- <mat-form-field class="full-width" appearance="outline">
                  <mat-label>Service Definition</mat-label>
                  <textarea
                    matInput
                    rows="10"
                    [(ngModel)]="serviceDefinition"
                    [ngModelOptions]="{ standalone: true }"></textarea>
                </mat-form-field> -->
              </ng-container>

              <!-- <ng-container *ngIf="this.isNetworkService">
                <df-script-editor
                  [type]="getControl('type')"
                  formControlName="content"
                  [storageServiceId]="getConfigControl('storageServiceId')"
                  [storagePath]="getConfigControl('storagePath')"
                  [content]="getConfigControl('content')"
                  [cache]="serviceData ? serviceData.name : ''"
                  class="full-width"></df-script-editor
              ></ng-container> -->

              <ng-container *ngFor="let item of viewSchema">
                <ng-container
                  *ngIf="
                    item.type === 'text' && item.name === 'content';
                    else dynamic
                  ">
                  <ng-container *ngIf="getConfigControl('storageServiceId')">
                    <df-script-editor
                      [type]="getControl('type')"
                      [storageServiceId]="getConfigControl('storageServiceId')"
                      [storagePath]="getConfigControl('storagePath')"
                      [content]="getConfigControl('content')"
                      [cache]="serviceData ? serviceData.name : ''"
                      class="full-width"></df-script-editor>
                  </ng-container>
                </ng-container>
                <ng-template #dynamic>
                  <df-dynamic-field
                    *ngIf="
                      [
                        'integer',
                        'password',
                        'string',
                        'text',
                        'picklist',
                        'multi_picklist',
                        'boolean',
                        'file_certificate'
                      ].includes(item.type)
                    "
                    color="primary"
                    [schema]="item"
                    [formControl]="getConfigControl(item.name)"
                    [class.dynamic-width]="item.type !== 'file_certificate'"
                    [class.full-width]="
                      item.type === 'file_certificate'
                    "></df-dynamic-field>
                  <df-array-field
                    *ngIf="item.type === 'array' || item.type === 'object'"
                    [schema]="item"
                    [formControl]="getConfigControl(item.name)"
                    class="full-width"></df-array-field>
                </ng-template>
              </ng-container>
            </div>
          </mat-expansion-panel>
        </mat-accordion>
      </ng-container>
    </ng-container>
    <div class="full-width action-bar" *ngIf="!subscriptionRequired">
      <button
        mat-flat-button
        class="cancel-btn"
        type="button"
        (click)="goBack()">
        {{ 'cancel' | transloco }}
      </button>
      <ng-container *ngIf="this.edit">
        <!-- <mat-button-toggle-group
          [(ngModel)]="clearCache"
          [ngModelOptions]="{ standalone: true }"
          appearance="legacy">
          <mat-button-toggle
            [value]="true"
            mat-flat-button
            class="save-btn"
            color="primary"
            (click)="save()">
            {{ 'saveAndClear' | transloco }}</mat-button-toggle
          >
        </mat-button-toggle-group> -->
        <button
          [value]="true"
          mat-flat-button
          class="save-btn"
          color="primary"
          (click)="save(true)">
          {{ 'saveAndClear' | transloco }}
        </button>
      </ng-container>
      <button mat-flat-button class="save-btn" color="primary">
        {{ 'save' | transloco }}
      </button>
    </div>
  </ng-template>
</form>
<df-paywall *ngIf="subscriptionRequired"></df-paywall><|MERGE_RESOLUTION|>--- conflicted
+++ resolved
@@ -2,13 +2,8 @@
   [formGroup]="serviceForm"
   class="details-section"
   [class]="(isDarkMode | async) ? 'dark-theme' : ''"
-<<<<<<< HEAD
   (ngSubmit)="save()">
   <ng-container *ngIf="this.isDatabase && !this.edit; else notDatabaseEdit">
-=======
-  (ngSubmit)="save(false)">
-  <ng-container *ngIf="this.isDatabase && !this.edit; else notDatabase">
->>>>>>> cf8fd100
     <mat-stepper linear #stepper>
       <mat-step errorMessage="Service Type is required." [editable]="true">
         <ng-template matStepLabel>
