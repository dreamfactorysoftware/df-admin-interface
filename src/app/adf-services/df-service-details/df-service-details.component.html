--- conflicted
+++ resolved
@@ -391,8 +391,7 @@
                   <mat-button-toggle value="1">YAML</mat-button-toggle>
                 </mat-button-toggle-group>
                 <mat-label class="full-width">Service Definition</mat-label>
-<<<<<<< HEAD
-=======
+
                 <ng-container *ngIf="getConfigControl('storageServiceId')">
                   <df-script-editor
                     [type]="getControl('type')"
@@ -402,7 +401,7 @@
                     [cache]="serviceData ? serviceData.name : ''"
                     class="full-width"></df-script-editor>
                 </ng-container>
->>>>>>> 9d57259e
+
                 <!-- <mat-form-field class="full-width" appearance="outline">
                   <mat-label>Service Definition</mat-label>
                   <textarea
