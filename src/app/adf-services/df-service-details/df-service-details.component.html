--- conflicted
+++ resolved
@@ -1,12 +1,8 @@
 <form
   [formGroup]="serviceForm"
   class="details-section"
-<<<<<<< HEAD
-  [class]="(isDarkMode | async) ? 'dark-theme' : ''">
-=======
   [class]="(isDarkMode | async) ? 'dark-theme' : ''"
   (ngSubmit)="save()">
->>>>>>> 9d57259e
   <ng-container *ngIf="this.isDatabase && !this.edit; else notDatabaseEdit">
     <mat-stepper linear #stepper>
       <mat-step errorMessage="Service Type is required." [editable]="true">
