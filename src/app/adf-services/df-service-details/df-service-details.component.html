--- conflicted
+++ resolved
@@ -1,5 +1,4 @@
 <form [formGroup]="serviceForm" class="details-section" (ngSubmit)="save()">
-<<<<<<< HEAD
   <ng-container *ngIf="this.isDatabase; else notDatabase">
     <mat-stepper linear #stepper>
       <mat-step errorMessage="Service Type is required." [editable]="true">
@@ -23,118 +22,6 @@
             <div>
               <button mat-button matStepperNext type="button">Next</button>
             </div>
-=======
-  <mat-form-field subscriptSizing="dynamic" class="fourth-width">
-    <mat-label>{{
-      'services.controls.serviceType.label' | transloco
-    }}</mat-label>
-    <mat-select formControlName="type">
-      <mat-option *ngFor="let type of serviceTypes" [value]="type.name">
-        {{ type.label }}
-      </mat-option>
-    </mat-select>
-    <fa-icon
-      class="tool-tip-trigger"
-      matSuffix
-      [icon]="faCircleInfo"
-      [matTooltip]="'services.controls.serviceType.tooltip' | transloco" />
-  </mat-form-field>
-  <mat-form-field
-    subscriptSizing="dynamic"
-    class="fourth-width"
-    *ngIf="!subscriptionRequired">
-    <mat-label>{{ 'services.controls.namespace.label' | transloco }}</mat-label>
-    <input matInput formControlName="name" />
-    <fa-icon
-      class="tool-tip-trigger"
-      matSuffix
-      [icon]="faCircleInfo"
-      [matTooltip]="'services.controls.namespace.tooltip' | transloco" />
-  </mat-form-field>
-  <mat-form-field
-    subscriptSizing="dynamic"
-    class="dynamic-width"
-    *ngIf="!subscriptionRequired">
-    <mat-label>{{ 'services.controls.label.label' | transloco }}</mat-label>
-    <input matInput formControlName="label" />
-    <fa-icon
-      class="tool-tip-trigger"
-      matSuffix
-      [icon]="faCircleInfo"
-      [matTooltip]="'services.controls.label.tooltip' | transloco" />
-  </mat-form-field>
-  <mat-form-field
-    subscriptSizing="dynamic"
-    class="full-width"
-    *ngIf="!subscriptionRequired">
-    <mat-label>{{
-      'services.controls.description.label' | transloco
-    }}</mat-label>
-    <textarea rows="1" matInput formControlName="description"></textarea>
-    <fa-icon
-      class="tool-tip-trigger"
-      matSuffix
-      [icon]="faCircleInfo"
-      [matTooltip]="'services.controls.description.tooltip' | transloco" />
-  </mat-form-field>
-  <mat-slide-toggle formControlName="isActive" *ngIf="!subscriptionRequired">{{
-    'active' | transloco
-  }}</mat-slide-toggle>
-  <ng-container *ngIf="viewSchema && !subscriptionRequired">
-    <ng-container formGroupName="config">
-      <mat-accordion class="full-width">
-        <mat-expansion-panel
-          [expanded]="
-            !serviceForm.getRawValue().type ||
-            serviceForm.getRawValue().type === 'soap' ||
-            serviceForm.getRawValue().type === 'rws'
-          ">
-          <mat-expansion-panel-header
-            >{{ 'services.options' | transloco }}
-          </mat-expansion-panel-header>
-          <div class="details-section">
-            <ng-container *ngFor="let item of viewSchema">
-              <ng-container
-                *ngIf="
-                  item.type === 'text' && item.name === 'content';
-                  else dynamic
-                ">
-                <df-script-editor
-                  [type]="getControl('type')"
-                  [storageServiceId]="getConfigControl('storageServiceId')"
-                  [storagePath]="getConfigControl('storagePath')"
-                  [content]="getConfigControl('content')"
-                  [cache]="serviceData ? serviceData.name : ''"
-                  class="full-width"></df-script-editor>
-              </ng-container>
-              <ng-template #dynamic>
-                <df-dynamic-field
-                  *ngIf="
-                    [
-                      'integer',
-                      'password',
-                      'string',
-                      'text',
-                      'picklist',
-                      'multi_picklist',
-                      'boolean',
-                      'file_certificate'
-                    ].includes(item.type)
-                  "
-                  [schema]="item"
-                  [formControl]="getConfigControl(item.name)"
-                  [class.dynamic-width]="item.type !== 'file_certificate'"
-                  [class.full-width]="
-                    item.type === 'file_certificate'
-                  "></df-dynamic-field>
-                <df-array-field
-                  *ngIf="item.type === 'array' || item.type === 'object'"
-                  [schema]="item"
-                  [formControl]="getConfigControl(item.name)"
-                  class="full-width"></df-array-field>
-              </ng-template>
-            </ng-container>
->>>>>>> e506ac9c
           </div>
           <mat-form-field class="dynamic-width" appearance="outline">
             <mat-label>Search service types...</mat-label>
@@ -329,7 +216,10 @@
     </mat-stepper>
   </ng-container>
   <ng-template #notDatabase>
-    <mat-form-field subscriptSizing="dynamic" class="dynamic-width">
+    <mat-form-field
+      subscriptSizing="dynamic"
+      class="dynamic-width"
+      appearance="outline">
       <mat-label>{{
         'services.controls.serviceType.label' | transloco
       }}</mat-label>
@@ -347,6 +237,7 @@
     <mat-form-field
       subscriptSizing="dynamic"
       class="dynamic-width"
+      appearance="outline"
       *ngIf="!subscriptionRequired">
       <mat-label>{{
         'services.controls.namespace.label' | transloco
@@ -360,6 +251,7 @@
     </mat-form-field>
     <mat-form-field
       subscriptSizing="dynamic"
+      appearance="outline"
       class="dynamic-width"
       *ngIf="!subscriptionRequired">
       <mat-label>{{ 'services.controls.label.label' | transloco }}</mat-label>
@@ -373,6 +265,7 @@
     <mat-form-field
       subscriptSizing="dynamic"
       class="full-width"
+      appearance="outline"
       *ngIf="!subscriptionRequired">
       <mat-label>{{
         'services.controls.description.label' | transloco
